version: 6
environments:
  default:
    channels:
    - url: https://conda.anaconda.org/nvidia/
    - url: https://conda.anaconda.org/conda-forge/
    - url: https://conda.anaconda.org/nodefaults/
    indexes:
    - https://pypi.org/simple
    - https://download.pytorch.org/whl/test/cu126
    packages:
      linux-64:
      - conda: https://conda.anaconda.org/conda-forge/linux-64/_libgcc_mutex-0.1-conda_forge.tar.bz2
      - conda: https://conda.anaconda.org/conda-forge/linux-64/_openmp_mutex-4.5-2_gnu.tar.bz2
      - conda: https://conda.anaconda.org/conda-forge/linux-64/binutils_impl_linux-64-2.43-h4bf12b8_4.conda
      - conda: https://conda.anaconda.org/conda-forge/linux-64/binutils_linux-64-2.43-h4852527_4.conda
      - conda: https://conda.anaconda.org/conda-forge/linux-64/bzip2-1.0.8-h4bc722e_7.conda
      - conda: https://conda.anaconda.org/conda-forge/linux-64/c-ares-1.34.5-hb9d3cd8_0.conda
      - conda: https://conda.anaconda.org/conda-forge/linux-64/ca-certificates-2025.1.31-hbcca054_0.conda
      - conda: https://conda.anaconda.org/nvidia/linux-64/cuda-12.3.2-0.tar.bz2
      - conda: https://conda.anaconda.org/nvidia/linux-64/cuda-cccl_linux-64-12.8.90-0.conda
      - conda: https://conda.anaconda.org/nvidia/linux-64/cuda-command-line-tools-12.8.1-0.conda
      - conda: https://conda.anaconda.org/nvidia/linux-64/cuda-compiler-12.8.1-0.conda
      - conda: https://conda.anaconda.org/nvidia/noarch/cuda-crt-dev_linux-64-12.8.93-0.conda
      - conda: https://conda.anaconda.org/nvidia/linux-64/cuda-crt-tools-12.8.93-0.conda
      - conda: https://conda.anaconda.org/nvidia/linux-64/cuda-cudart-12.8.90-0.conda
      - conda: https://conda.anaconda.org/nvidia/linux-64/cuda-cudart-dev-12.8.90-0.conda
      - conda: https://conda.anaconda.org/nvidia/noarch/cuda-cudart-dev_linux-64-12.8.90-0.conda
      - conda: https://conda.anaconda.org/nvidia/linux-64/cuda-cudart-static-12.8.90-0.conda
      - conda: https://conda.anaconda.org/nvidia/noarch/cuda-cudart-static_linux-64-12.8.90-0.conda
      - conda: https://conda.anaconda.org/nvidia/noarch/cuda-cudart_linux-64-12.8.90-0.conda
      - conda: https://conda.anaconda.org/nvidia/linux-64/cuda-cuobjdump-12.8.90-0.conda
      - conda: https://conda.anaconda.org/nvidia/linux-64/cuda-cupti-12.8.90-0.conda
      - conda: https://conda.anaconda.org/nvidia/linux-64/cuda-cupti-dev-12.8.90-0.conda
      - conda: https://conda.anaconda.org/nvidia/linux-64/cuda-cuxxfilt-12.8.90-0.conda
      - conda: https://conda.anaconda.org/nvidia/linux-64/cuda-demo-suite-12.4.127-0.tar.bz2
      - conda: https://conda.anaconda.org/nvidia/linux-64/cuda-documentation-12.4.127-0.tar.bz2
      - conda: https://conda.anaconda.org/nvidia/linux-64/cuda-driver-dev-12.8.90-0.conda
      - conda: https://conda.anaconda.org/nvidia/noarch/cuda-driver-dev_linux-64-12.8.90-0.conda
      - conda: https://conda.anaconda.org/nvidia/linux-64/cuda-gdb-12.8.90-0.conda
      - conda: https://conda.anaconda.org/nvidia/linux-64/cuda-libraries-12.8.1-0.conda
      - conda: https://conda.anaconda.org/nvidia/linux-64/cuda-libraries-dev-12.8.1-0.conda
      - conda: https://conda.anaconda.org/nvidia/linux-64/cuda-libraries-static-12.8.1-0.conda
      - conda: https://conda.anaconda.org/nvidia/linux-64/cuda-nsight-12.8.90-0.conda
      - conda: https://conda.anaconda.org/nvidia/linux-64/cuda-nsight-compute-12.4.1-0.tar.bz2
      - conda: https://conda.anaconda.org/nvidia/linux-64/cuda-nvcc-12.8.93-0.conda
      - conda: https://conda.anaconda.org/nvidia/noarch/cuda-nvcc-dev_linux-64-12.8.93-0.conda
      - conda: https://conda.anaconda.org/nvidia/linux-64/cuda-nvcc-impl-12.8.93-0.conda
      - conda: https://conda.anaconda.org/nvidia/linux-64/cuda-nvcc-tools-12.8.93-0.conda
      - conda: https://conda.anaconda.org/nvidia/linux-64/cuda-nvcc_linux-64-12.8.93-0.conda
      - conda: https://conda.anaconda.org/nvidia/linux-64/cuda-nvdisasm-12.8.90-0.conda
      - conda: https://conda.anaconda.org/nvidia/linux-64/cuda-nvml-dev-12.8.90-0.conda
      - conda: https://conda.anaconda.org/nvidia/linux-64/cuda-nvprof-12.8.90-0.conda
      - conda: https://conda.anaconda.org/nvidia/linux-64/cuda-nvprune-12.8.90-0.conda
      - conda: https://conda.anaconda.org/nvidia/linux-64/cuda-nvrtc-12.8.93-0.conda
      - conda: https://conda.anaconda.org/nvidia/linux-64/cuda-nvrtc-dev-12.8.93-0.conda
      - conda: https://conda.anaconda.org/nvidia/linux-64/cuda-nvrtc-static-12.8.93-0.conda
      - conda: https://conda.anaconda.org/nvidia/linux-64/cuda-nvtx-12.8.90-0.conda
      - conda: https://conda.anaconda.org/nvidia/noarch/cuda-nvvm-dev_linux-64-12.8.93-0.conda
      - conda: https://conda.anaconda.org/nvidia/linux-64/cuda-nvvm-impl-12.8.93-0.conda
      - conda: https://conda.anaconda.org/nvidia/linux-64/cuda-nvvm-tools-12.8.93-0.conda
      - conda: https://conda.anaconda.org/nvidia/linux-64/cuda-nvvp-12.8.93-0.conda
      - conda: https://conda.anaconda.org/nvidia/linux-64/cuda-opencl-12.8.90-0.conda
      - conda: https://conda.anaconda.org/nvidia/linux-64/cuda-opencl-dev-12.8.90-0.conda
      - conda: https://conda.anaconda.org/nvidia/linux-64/cuda-profiler-api-12.8.90-0.conda
      - conda: https://conda.anaconda.org/nvidia/linux-64/cuda-runtime-12.8.1-0.conda
      - conda: https://conda.anaconda.org/nvidia/linux-64/cuda-sanitizer-api-12.8.93-0.conda
      - conda: https://conda.anaconda.org/nvidia/linux-64/cuda-toolkit-12.4.1-0.tar.bz2
      - conda: https://conda.anaconda.org/nvidia/linux-64/cuda-tools-12.4.1-0.tar.bz2
      - conda: https://conda.anaconda.org/nvidia/noarch/cuda-version-12.8-3.conda
      - conda: https://conda.anaconda.org/nvidia/linux-64/cuda-visual-tools-12.4.1-0.tar.bz2
      - conda: https://conda.anaconda.org/conda-forge/linux-64/gcc_impl_linux-64-13.3.0-h1e990d8_2.conda
      - conda: https://conda.anaconda.org/conda-forge/linux-64/gcc_linux-64-13.3.0-hc28eda2_8.conda
      - conda: https://conda.anaconda.org/nvidia/linux-64/gds-tools-1.13.1.3-0.conda
      - conda: https://conda.anaconda.org/conda-forge/linux-64/git-2.49.0-pl5321h59d505e_0.conda
      - conda: https://conda.anaconda.org/conda-forge/linux-64/gmp-6.3.0-hac33072_2.conda
      - conda: https://conda.anaconda.org/conda-forge/linux-64/gxx_impl_linux-64-13.3.0-hae580e1_2.conda
      - conda: https://conda.anaconda.org/conda-forge/linux-64/gxx_linux-64-13.3.0-h6834431_8.conda
      - conda: https://conda.anaconda.org/conda-forge/noarch/kernel-headers_linux-64-3.10.0-he073ed8_18.conda
      - conda: https://conda.anaconda.org/conda-forge/linux-64/keyutils-1.6.1-h166bdaf_0.tar.bz2
      - conda: https://conda.anaconda.org/conda-forge/linux-64/krb5-1.21.3-h659f571_0.conda
      - conda: https://conda.anaconda.org/conda-forge/linux-64/ld_impl_linux-64-2.43-h712a8e2_4.conda
      - conda: https://conda.anaconda.org/nvidia/linux-64/libcublas-12.8.4.1-0.conda
      - conda: https://conda.anaconda.org/nvidia/linux-64/libcublas-dev-12.8.4.1-0.conda
      - conda: https://conda.anaconda.org/nvidia/linux-64/libcublas-static-12.8.4.1-0.conda
      - conda: https://conda.anaconda.org/nvidia/linux-64/libcufft-11.3.3.83-0.conda
      - conda: https://conda.anaconda.org/nvidia/linux-64/libcufft-dev-11.3.3.83-0.conda
      - conda: https://conda.anaconda.org/nvidia/linux-64/libcufft-static-11.3.3.83-0.conda
      - conda: https://conda.anaconda.org/nvidia/linux-64/libcufile-1.13.1.3-0.conda
      - conda: https://conda.anaconda.org/nvidia/linux-64/libcufile-dev-1.13.1.3-0.conda
      - conda: https://conda.anaconda.org/nvidia/linux-64/libcufile-static-1.13.1.3-0.conda
      - conda: https://conda.anaconda.org/nvidia/linux-64/libcurand-10.3.9.90-0.conda
      - conda: https://conda.anaconda.org/nvidia/linux-64/libcurand-dev-10.3.9.90-0.conda
      - conda: https://conda.anaconda.org/nvidia/linux-64/libcurand-static-10.3.9.90-0.conda
      - conda: https://conda.anaconda.org/conda-forge/linux-64/libcurl-8.13.0-h332b0f4_0.conda
      - conda: https://conda.anaconda.org/nvidia/linux-64/libcusolver-11.7.3.90-0.conda
      - conda: https://conda.anaconda.org/nvidia/linux-64/libcusolver-dev-11.7.3.90-0.conda
      - conda: https://conda.anaconda.org/nvidia/linux-64/libcusolver-static-11.7.3.90-0.conda
      - conda: https://conda.anaconda.org/nvidia/linux-64/libcusparse-12.5.8.93-0.conda
      - conda: https://conda.anaconda.org/nvidia/linux-64/libcusparse-dev-12.5.8.93-0.conda
      - conda: https://conda.anaconda.org/nvidia/linux-64/libcusparse-static-12.5.8.93-0.conda
      - conda: https://conda.anaconda.org/conda-forge/linux-64/libedit-3.1.20250104-pl5321h7949ede_0.conda
      - conda: https://conda.anaconda.org/conda-forge/linux-64/libev-4.33-hd590300_2.conda
      - conda: https://conda.anaconda.org/conda-forge/linux-64/libexpat-2.7.0-h5888daf_0.conda
      - conda: https://conda.anaconda.org/conda-forge/linux-64/libffi-3.4.6-h2dba641_1.conda
      - conda: https://conda.anaconda.org/conda-forge/linux-64/libgcc-14.2.0-h767d61c_2.conda
      - conda: https://conda.anaconda.org/conda-forge/noarch/libgcc-devel_linux-64-13.3.0-hc03c837_102.conda
      - conda: https://conda.anaconda.org/conda-forge/linux-64/libgcc-ng-14.2.0-h69a702a_2.conda
      - conda: https://conda.anaconda.org/conda-forge/linux-64/libgomp-14.2.0-h767d61c_2.conda
      - conda: https://conda.anaconda.org/conda-forge/linux-64/libiconv-1.18-h4ce23a2_1.conda
      - conda: https://conda.anaconda.org/conda-forge/linux-64/liblzma-5.8.1-hb9d3cd8_0.conda
      - conda: https://conda.anaconda.org/conda-forge/linux-64/libnghttp2-1.64.0-h161d5f1_0.conda
      - conda: https://conda.anaconda.org/nvidia/linux-64/libnpp-12.3.3.100-0.conda
      - conda: https://conda.anaconda.org/nvidia/linux-64/libnpp-dev-12.3.3.100-0.conda
      - conda: https://conda.anaconda.org/nvidia/linux-64/libnpp-static-12.3.3.100-0.conda
      - conda: https://conda.anaconda.org/conda-forge/linux-64/libnsl-2.0.1-hd590300_0.conda
      - conda: https://conda.anaconda.org/nvidia/linux-64/libnvfatbin-12.8.90-0.conda
      - conda: https://conda.anaconda.org/nvidia/linux-64/libnvfatbin-dev-12.8.90-0.conda
      - conda: https://conda.anaconda.org/nvidia/linux-64/libnvfatbin-static-12.8.90-0.conda
      - conda: https://conda.anaconda.org/nvidia/linux-64/libnvjitlink-12.8.93-1.conda
      - conda: https://conda.anaconda.org/nvidia/linux-64/libnvjitlink-dev-12.8.93-1.conda
      - conda: https://conda.anaconda.org/nvidia/linux-64/libnvjitlink-static-12.8.93-1.conda
      - conda: https://conda.anaconda.org/nvidia/linux-64/libnvjpeg-12.3.5.92-0.conda
      - conda: https://conda.anaconda.org/nvidia/linux-64/libnvjpeg-dev-12.3.5.92-0.conda
      - conda: https://conda.anaconda.org/nvidia/linux-64/libnvjpeg-static-12.3.5.92-0.conda
      - conda: https://conda.anaconda.org/conda-forge/linux-64/libsanitizer-13.3.0-he8ea267_2.conda
      - conda: https://conda.anaconda.org/conda-forge/linux-64/libsqlite-3.49.1-hee588c1_2.conda
      - conda: https://conda.anaconda.org/conda-forge/linux-64/libssh2-1.11.1-hf672d98_0.conda
      - conda: https://conda.anaconda.org/conda-forge/linux-64/libstdcxx-14.2.0-h8f9b012_2.conda
      - conda: https://conda.anaconda.org/conda-forge/noarch/libstdcxx-devel_linux-64-13.3.0-hc03c837_102.conda
      - conda: https://conda.anaconda.org/conda-forge/linux-64/libstdcxx-ng-14.2.0-h4852527_2.conda
      - conda: https://conda.anaconda.org/conda-forge/linux-64/libuuid-2.38.1-h0b41bf4_0.conda
      - conda: https://conda.anaconda.org/conda-forge/linux-64/libxcrypt-4.4.36-hd590300_1.conda
      - conda: https://conda.anaconda.org/conda-forge/linux-64/libzlib-1.3.1-hb9d3cd8_2.conda
      - conda: https://conda.anaconda.org/conda-forge/linux-64/ncurses-6.5-h2d0b736_3.conda
      - conda: https://conda.anaconda.org/conda-forge/linux-64/ninja-1.12.1-h297d8ca_0.conda
      - conda: https://conda.anaconda.org/nvidia/linux-64/nsight-compute-2024.1.1.4-0.tar.bz2
      - conda: https://conda.anaconda.org/conda-forge/linux-64/ocl-icd-2.3.3-hb9d3cd8_0.conda
      - conda: https://conda.anaconda.org/conda-forge/linux-64/opencl-headers-2024.10.24-h5888daf_0.conda
      - conda: https://conda.anaconda.org/conda-forge/linux-64/openssl-3.5.0-h7b32b05_0.conda
      - conda: https://conda.anaconda.org/conda-forge/linux-64/pcre2-10.44-hba22ea6_2.conda
      - conda: https://conda.anaconda.org/conda-forge/linux-64/perl-5.32.1-7_hd590300_perl5.conda
      - conda: https://conda.anaconda.org/conda-forge/linux-64/python-3.11.12-h9e4cc4f_0_cpython.conda
      - conda: https://conda.anaconda.org/conda-forge/linux-64/python_abi-3.11-6_cp311.conda
      - conda: https://conda.anaconda.org/conda-forge/linux-64/readline-8.2-h8c095d6_2.conda
      - conda: https://conda.anaconda.org/conda-forge/linux-64/ruamel.yaml-0.18.10-py311h9ecbd09_0.conda
      - conda: https://conda.anaconda.org/conda-forge/linux-64/ruamel.yaml.clib-0.2.8-py311h9ecbd09_1.conda
      - conda: https://conda.anaconda.org/conda-forge/noarch/sysroot_linux-64-2.17-h0157908_18.conda
      - conda: https://conda.anaconda.org/conda-forge/linux-64/tk-8.6.13-noxft_h4845f30_101.conda
      - conda: https://conda.anaconda.org/conda-forge/noarch/tzdata-2025b-h78e105d_0.conda
      - conda: https://conda.anaconda.org/conda-forge/linux-64/zstd-1.5.7-hb8e6e7a_2.conda
      - pypi: https://download.pytorch.org/whl/test/aiohappyeyeballs-2.4.3-py3-none-any.whl
      - pypi: https://download.pytorch.org/whl/test/aiohttp-3.10.8-cp311-cp311-manylinux_2_17_x86_64.manylinux2014_x86_64.whl
      - pypi: https://download.pytorch.org/whl/test/aiosignal-1.3.1-py3-none-any.whl
      - pypi: https://download.pytorch.org/whl/test/attrs-24.2.0-py3-none-any.whl
      - pypi: https://files.pythonhosted.org/packages/62/1b/e7a8d68448a5e27278379209a640b36a029b9994e2f25c52c196825e099f/awkward-2.8.1-py3-none-any.whl
      - pypi: https://files.pythonhosted.org/packages/34/d7/36abe950846b935a71d6c050549f1a777144cc997f0fa5e3094434e74410/awkward_cpp-45-cp311-cp311-manylinux_2_17_x86_64.manylinux2014_x86_64.whl
      - pypi: https://download.pytorch.org/whl/test/certifi-2024.8.30-py3-none-any.whl
      - pypi: https://files.pythonhosted.org/packages/c5/55/51844dd50c4fc7a33b653bfaba4c2456f06955289ca770a5dbd5fd267374/cfgv-3.4.0-py2.py3-none-any.whl
      - pypi: https://download.pytorch.org/whl/test/charset_normalizer-3.3.2-cp311-cp311-manylinux_2_17_x86_64.manylinux2014_x86_64.whl
      - pypi: https://files.pythonhosted.org/packages/fa/fa/5faf0fcbad99a70ee416443c5194af8c7f1c65d74f6570bfa1560e69af8e/clarabel-0.10.0-cp39-abi3-manylinux_2_17_x86_64.manylinux2014_x86_64.whl
      - pypi: https://files.pythonhosted.org/packages/38/af/913dddaef0e23ebe0f3275b901965b54365487e779dbfdc4f5e55d4239c1/comet_ml-3.49.7-py3-none-any.whl
      - pypi: https://files.pythonhosted.org/packages/a6/c4/0679472c60052c27efa612b4cd3ddd2a23e885dcdc73461781d2c802d39e/configobj-5.0.9-py2.py3-none-any.whl
      - pypi: https://download.pytorch.org/whl/test/contourpy-1.2.1-cp311-cp311-manylinux_2_17_x86_64.manylinux2014_x86_64.whl
      - pypi: https://files.pythonhosted.org/packages/84/ed/1db09adb133c569afd98b3f507ff372a39c3c7947cd0c42e161b5e6e13aa/cramjam-2.10.0-cp311-cp311-manylinux_2_17_x86_64.manylinux2014_x86_64.whl
      - pypi: https://files.pythonhosted.org/packages/3d/ed/9cf4defd1ddd44a96b54c7482117de5d032ab44e473de2517027735db360/cvxpy-1.6.5-cp311-cp311-manylinux_2_17_x86_64.manylinux2014_x86_64.whl
      - pypi: https://download.pytorch.org/whl/test/cycler-0.12.1-py3-none-any.whl
      - pypi: https://files.pythonhosted.org/packages/91/a1/cf2472db20f7ce4a6be1253a81cfdf85ad9c7885ffbed7047fb72c24cf87/distlib-0.3.9-py2.py3-none-any.whl
      - pypi: https://files.pythonhosted.org/packages/d5/7c/e9fcff7623954d86bdc17782036cbf715ecab1bec4847c008557affe1ca8/docstring_parser-0.16-py3-none-any.whl
      - pypi: https://files.pythonhosted.org/packages/13/eb/07e3974964bfe05888457f7764cfe53b6b95082313c2be06fbbb72116372/dulwich-0.22.8-cp311-cp311-manylinux_2_17_x86_64.manylinux2014_x86_64.whl
      - pypi: https://files.pythonhosted.org/packages/49/e9/fae34e8ef6a9b78c3098a4428ed0e8f77cdeb334a7dc17c649abb686ed08/ecos-2.0.14-cp311-cp311-manylinux_2_17_x86_64.manylinux2014_x86_64.whl
      - pypi: https://files.pythonhosted.org/packages/87/62/9773de14fe6c45c23649e98b83231fffd7b9892b6cf863251dc2afa73643/einops-0.8.1-py3-none-any.whl
      - pypi: https://files.pythonhosted.org/packages/91/9a/d882fd7562208456236fb2e62b762bf16fbc9ecde842bb871f676ca0f7e1/everett-3.1.0-py2.py3-none-any.whl
      - pypi: https://download.pytorch.org/whl/test/filelock-3.13.1-py3-none-any.whl
      - pypi: direct+https://github.com/Dao-AILab/flash-attention/releases/download/v2.7.4.post1/flash_attn-2.7.4.post1+cu12torch2.6cxx11abiTRUE-cp311-cp311-linux_x86_64.whl
      - pypi: https://download.pytorch.org/whl/test/fonttools-4.53.0-cp311-cp311-manylinux_2_17_x86_64.manylinux2014_x86_64.whl
      - pypi: https://download.pytorch.org/whl/test/frozenlist-1.4.1-cp311-cp311-manylinux_2_5_x86_64.manylinux1_x86_64.manylinux_2_17_x86_64.manylinux2014_x86_64.whl
      - pypi: https://download.pytorch.org/whl/test/fsspec-2024.6.1-py3-none-any.whl
      - pypi: https://files.pythonhosted.org/packages/03/71/c99f662d4832c8835453cf3476f95daa28372023bda4aa1fca9e97c24f09/h5py-3.13.0-cp311-cp311-manylinux_2_17_x86_64.manylinux2014_x86_64.whl
      - pypi: https://files.pythonhosted.org/packages/aa/44/afb4051adec67d014ad8bfe45a068ec21f95b1dd357411772c9a5baa0b97/hepunits-2.3.5-py3-none-any.whl
      - pypi: https://files.pythonhosted.org/packages/07/ce/0845144ed1f0e25db5e7a79c2354c1da4b5ce392b8966449d5db8dca18f1/identify-2.6.9-py2.py3-none-any.whl
      - pypi: https://download.pytorch.org/whl/test/idna-3.10-py3-none-any.whl
      - pypi: https://download.pytorch.org/whl/test/importlib_metadata-7.1.0-py3-none-any.whl
      - pypi: https://download.pytorch.org/whl/test/importlib_resources-6.4.0-py3-none-any.whl
      - pypi: https://files.pythonhosted.org/packages/2c/e1/e6716421ea10d38022b952c159d5161ca1193197fb744506875fbb87ea7b/iniconfig-2.1.0-py3-none-any.whl
      - pypi: https://download.pytorch.org/whl/test/Jinja2-3.1.4-py3-none-any.whl
      - pypi: https://files.pythonhosted.org/packages/91/29/df4b9b42f2be0b623cbd5e2140cafcaa2bef0759a00b7b70104dcfe2fb51/joblib-1.4.2-py3-none-any.whl
      - pypi: https://files.pythonhosted.org/packages/f5/24/d3b1f6c22407c17a66e37d97cef61900d36595108c234aa18f5ac6a5828e/jsonargparse-4.38.0-py3-none-any.whl
      - pypi: https://files.pythonhosted.org/packages/69/4a/4f9dbeb84e8850557c02365a0eee0649abe5eb1d84af92a25731c6c0f922/jsonschema-4.23.0-py3-none-any.whl
      - pypi: https://files.pythonhosted.org/packages/d1/0f/8910b19ac0670a0f80ce1008e5e751c4a57e14d2c4c13a482aa6079fa9d6/jsonschema_specifications-2024.10.1-py3-none-any.whl
      - pypi: https://download.pytorch.org/whl/test/kiwisolver-1.4.5-cp311-cp311-manylinux_2_17_x86_64.manylinux2014_x86_64.whl
      - pypi: https://files.pythonhosted.org/packages/d4/54/2de887e964a561776ac49c5e715ca8a56138ea7e2b95325e0a79aa46a070/lightning-2.5.0.post0-py3-none-any.whl
      - pypi: https://download.pytorch.org/whl/test/lightning_utilities-0.11.8-py3-none-any.whl
      - pypi: https://files.pythonhosted.org/packages/3c/3a/17394e7c09a6796887d12435a7711f6bf6321efacd3e635fc69fcf6dfc70/lion_pytorch-0.2.3-py3-none-any.whl
      - pypi: https://files.pythonhosted.org/packages/42/d7/1ec15b46af6af88f19b8e5ffea08fa375d433c998b8a7639e76935c14f1f/markdown_it_py-3.0.0-py3-none-any.whl
      - pypi: https://download.pytorch.org/whl/test/MarkupSafe-2.1.5-cp311-cp311-manylinux_2_17_x86_64.manylinux2014_x86_64.whl
      - pypi: https://download.pytorch.org/whl/test/matplotlib-3.9.0-cp311-cp311-manylinux_2_17_x86_64.manylinux2014_x86_64.whl
      - pypi: https://files.pythonhosted.org/packages/b3/38/89ba8ad64ae25be8de66a6d463314cf1eb366222074cfda9ee839c56a4b4/mdurl-0.1.2-py3-none-any.whl
      - pypi: https://download.pytorch.org/whl/test/mpmath-1.3.0-py3-none-any.whl
      - pypi: https://download.pytorch.org/whl/test/multidict-6.1.0-cp311-cp311-manylinux_2_17_x86_64.manylinux2014_x86_64.whl
      - pypi: https://download.pytorch.org/whl/test/networkx-3.3-py3-none-any.whl
      - pypi: https://files.pythonhosted.org/packages/d2/1d/1b658dbd2b9fa9c4c9f32accbfc0205d532c8c6194dc0f2a4c0428e7128a/nodeenv-1.9.1-py2.py3-none-any.whl
      - pypi: https://download.pytorch.org/whl/test/numpy-2.1.2-cp311-cp311-manylinux_2_17_x86_64.manylinux2014_x86_64.whl
      - pypi: https://download.pytorch.org/whl/test/cu126/nvidia_cublas_cu12-12.6.4.1-py3-none-manylinux2014_x86_64.manylinux_2_17_x86_64.whl
      - pypi: https://download.pytorch.org/whl/test/cu126/nvidia_cuda_cupti_cu12-12.6.80-py3-none-manylinux2014_x86_64.whl
      - pypi: https://download.pytorch.org/whl/test/cu126/nvidia_cuda_nvrtc_cu12-12.6.77-py3-none-manylinux2014_x86_64.whl
      - pypi: https://download.pytorch.org/whl/test/cu126/nvidia_cuda_runtime_cu12-12.6.77-py3-none-manylinux2014_x86_64.whl
      - pypi: https://download.pytorch.org/whl/test/cu126/nvidia_cudnn_cu12-9.5.1.17-py3-none-manylinux_2_28_x86_64.whl
      - pypi: https://download.pytorch.org/whl/test/cu126/nvidia_cufft_cu12-11.3.0.4-py3-none-manylinux2014_x86_64.whl
      - pypi: https://download.pytorch.org/whl/test/cu126/nvidia_cufile_cu12-1.11.1.6-py3-none-manylinux2014_x86_64.manylinux_2_17_x86_64.whl
      - pypi: https://download.pytorch.org/whl/test/cu126/nvidia_curand_cu12-10.3.7.77-py3-none-manylinux2014_x86_64.whl
      - pypi: https://download.pytorch.org/whl/test/cu126/nvidia_cusolver_cu12-11.7.1.2-py3-none-manylinux2014_x86_64.whl
      - pypi: https://download.pytorch.org/whl/test/cu126/nvidia_cusparse_cu12-12.5.4.2-py3-none-manylinux2014_x86_64.whl
      - pypi: https://download.pytorch.org/whl/test/cu126/nvidia_cusparselt_cu12-0.6.3-py3-none-manylinux2014_x86_64.whl
      - pypi: https://download.pytorch.org/whl/test/cu126/nvidia_nccl_cu12-2.26.2-py3-none-manylinux2014_x86_64.manylinux_2_17_x86_64.whl
      - pypi: https://download.pytorch.org/whl/test/cu126/nvidia_nvjitlink_cu12-12.6.85-py3-none-manylinux2010_x86_64.manylinux_2_12_x86_64.whl
      - pypi: https://download.pytorch.org/whl/test/cu126/nvidia_nvtx_cu12-12.6.77-py3-none-manylinux2014_x86_64.whl
      - pypi: https://files.pythonhosted.org/packages/d2/de/07c26903440b532c358c111295755b586f3d33ee51ece69883799f71f8d4/osqp-1.0.3-cp311-cp311-manylinux_2_17_x86_64.manylinux2014_x86_64.whl
      - pypi: https://download.pytorch.org/whl/test/packaging-22.0-py3-none-any.whl
      - pypi: https://download.pytorch.org/whl/test/pandas-2.2.3-cp311-cp311-manylinux_2_17_x86_64.manylinux2014_x86_64.whl
      - pypi: https://files.pythonhosted.org/packages/60/11/3e7465a6acb22fc143dd00af6500da6fc950694e72407f2b328c5603e107/particle-0.25.3-py3-none-any.whl
      - pypi: https://download.pytorch.org/whl/test/pillow-11.0.0-cp311-cp311-manylinux_2_28_x86_64.whl
      - pypi: https://files.pythonhosted.org/packages/6d/45/59578566b3275b8fd9157885918fcd0c4d74162928a5310926887b856a51/platformdirs-4.3.7-py3-none-any.whl
      - pypi: https://files.pythonhosted.org/packages/88/5f/e351af9a41f866ac3f1fac4ca0613908d9a41741cfcf2228f4ad853b697d/pluggy-1.5.0-py3-none-any.whl
      - pypi: https://files.pythonhosted.org/packages/88/74/a88bf1b1efeae488a0c0b7bdf71429c313722d1fc0f377537fbe554e6180/pre_commit-4.2.0-py2.py3-none-any.whl
      - pypi: https://download.pytorch.org/whl/test/psutil-6.0.0-cp36-abi3-manylinux_2_12_x86_64.manylinux2010_x86_64.manylinux_2_17_x86_64.manylinux2014_x86_64.whl
      - pypi: https://download.pytorch.org/whl/test/pyarrow-17.0.0-cp311-cp311-manylinux_2_28_x86_64.whl
      - pypi: https://files.pythonhosted.org/packages/8a/0b/9fcc47d19c48b59121088dd6da2488a49d5f72dacf8262e2790a1d2c7d15/pygments-2.19.1-py3-none-any.whl
      - pypi: https://download.pytorch.org/whl/test/pyparsing-3.1.2-py3-none-any.whl
      - pypi: https://files.pythonhosted.org/packages/30/3d/64ad57c803f1fa1e963a7946b6e0fea4a70df53c1a7fed304586539c2bac/pytest-8.3.5-py3-none-any.whl
      - pypi: https://files.pythonhosted.org/packages/8b/b4/ae3736cfc3970fe6ee348620780811c016fe4c01d2d0ff4a3a19f4eff5f7/python_box-6.1.0-cp311-cp311-manylinux_2_17_x86_64.manylinux2014_x86_64.whl
      - pypi: https://download.pytorch.org/whl/test/python_dateutil-2.9.0-py2.py3-none-any.whl
      - pypi: https://files.pythonhosted.org/packages/82/ff/5701f79317a1a03e5ee8a1bf48e7273a8445162a2774e51fc06411a67c89/pytorch_lightning-2.5.1-py3-none-any.whl
      - pypi: https://download.pytorch.org/whl/test/pytz-2024.2-py2.py3-none-any.whl
      - pypi: https://download.pytorch.org/whl/test/PyYAML-6.0.2-cp311-cp311-manylinux_2_17_x86_64.manylinux2014_x86_64.whl
      - pypi: https://files.pythonhosted.org/packages/f9/46/d30dfbb36046fe4ab6d1a2e3b7787c624899e17ee267a0da888b0f308fb4/qpsolvers-4.5.1-py3-none-any.whl
      - pypi: https://files.pythonhosted.org/packages/5b/b1/b75dadb26dd2e4f315f8352e781156556227e3bb88534c2d2591b97bc8ed/quadprog-0.1.13-cp311-cp311-manylinux_2_17_x86_64.manylinux2014_x86_64.whl
      - pypi: https://files.pythonhosted.org/packages/c1/b1/3baf80dc6d2b7bc27a95a67752d0208e410351e3feb4eb78de5f77454d8d/referencing-0.36.2-py3-none-any.whl
      - pypi: https://download.pytorch.org/whl/test/requests-2.32.3-py3-none-any.whl
      - pypi: https://files.pythonhosted.org/packages/3f/51/d4db610ef29373b879047326cbf6fa98b6c1969d6f6dc423279de2b1be2c/requests_toolbelt-1.0.0-py2.py3-none-any.whl
      - pypi: https://files.pythonhosted.org/packages/0d/9b/63f4c7ebc259242c89b3acafdb37b41d1185c07ff0011164674e9076b491/rich-14.0.0-py3-none-any.whl
      - pypi: https://files.pythonhosted.org/packages/e7/0c/91cf17dffa9a38835869797a9f041056091ebba6a53963d3641207e3d467/rpds_py-0.24.0-cp311-cp311-manylinux_2_17_x86_64.manylinux2014_x86_64.whl
      - pypi: https://files.pythonhosted.org/packages/4c/5d/083181bdec4ec92a431c1291d3fff65eef3ded630a4b55eb735000ef5f3b/ruff-0.8.0-py3-none-manylinux_2_17_x86_64.manylinux2014_x86_64.whl
      - pypi: https://files.pythonhosted.org/packages/a8/f3/62fc9a5a659bb58a03cdd7e258956a5824bdc9b4bb3c5d932f55880be569/scikit_learn-1.6.1-cp311-cp311-manylinux_2_17_x86_64.manylinux2014_x86_64.whl
      - pypi: https://files.pythonhosted.org/packages/32/ea/564bacc26b676c06a00266a3f25fdfe91a9d9a2532ccea7ce6dd394541bc/scipy-1.15.2-cp311-cp311-manylinux_2_17_x86_64.manylinux2014_x86_64.whl
      - pypi: https://files.pythonhosted.org/packages/e7/34/bf8e999e13e00946660a1e9009e67d5718356c06b9a2b2905f10829a7c45/scs-3.2.7.post2-cp311-cp311-manylinux_2_17_x86_64.manylinux2014_x86_64.whl
      - pypi: https://files.pythonhosted.org/packages/6a/23/8146aad7d88f4fcb3a6218f41a60f6c2d4e3a72de72da1825dc7c8f7877c/semantic_version-2.10.0-py2.py3-none-any.whl
      - pypi: https://files.pythonhosted.org/packages/96/b6/84049ab0967affbc7cc7590d86ae0170c1b494edb69df8786707100420e5/sentry_sdk-2.25.1-py2.py3-none-any.whl
      - pypi: https://download.pytorch.org/whl/test/setuptools-70.2.0-py3-none-any.whl
      - pypi: https://files.pythonhosted.org/packages/e1/33/d3e0779d5c58245e7370c98eb969275af6b7a4a5aec3b97cbf85f09ad328/simplejson-3.20.1-cp311-cp311-manylinux_2_5_x86_64.manylinux1_x86_64.manylinux_2_17_x86_64.manylinux2014_x86_64.whl
      - pypi: https://download.pytorch.org/whl/test/six-1.16.0-py2.py3-none-any.whl
      - pypi: https://download.pytorch.org/whl/test/sympy-1.13.3-py3-none-any.whl
      - pypi: https://files.pythonhosted.org/packages/32/d5/f9a850d79b0851d1d4ef6456097579a9005b31fea68726a4ae5f2d82ddd9/threadpoolctl-3.6.0-py3-none-any.whl
<<<<<<< HEAD
      - pypi: https://download.pytorch.org/whl/test/cu126/torch-2.7.0%2Bcu126-cp311-cp311-manylinux_2_28_x86_64.whl#sha256=f809911c9a3b2933ac3acc3a446a208292758dba0412a92dff953d03df415137
=======
      - pypi: https://download.pytorch.org/whl/test/cu126/torch-2.7.0%2Bcu126-cp311-cp311-manylinux_2_28_x86_64.whl#sha256=4e14c67aa9c6e6cdc4294329d587edcba5f6f5e17cd6f22df007207f5aa387db
>>>>>>> e9668803
      - pypi: https://files.pythonhosted.org/packages/38/be/dd54f581838cdad7291e6d1046a3f1e1e56505710e6e90b938bf66aa3d9a/torchjd-0.5.0-py3-none-any.whl
      - pypi: https://download.pytorch.org/whl/test/torchmetrics-1.0.3-py3-none-any.whl
      - pypi: https://download.pytorch.org/whl/test/tqdm-4.66.5-py3-none-any.whl
      - pypi: https://download.pytorch.org/whl/test/triton-3.3.0-cp311-cp311-manylinux_2_27_x86_64.manylinux_2_28_x86_64.whl
      - pypi: https://files.pythonhosted.org/packages/fd/39/4702c2901899c018189b9aa7eb75aa8eb54527aed71c3f285895190dc664/typeshed_client-2.7.0-py3-none-any.whl
      - pypi: https://download.pytorch.org/whl/test/typing_extensions-4.12.2-py3-none-any.whl
      - pypi: https://download.pytorch.org/whl/test/tzdata-2024.2-py2.py3-none-any.whl
      - pypi: https://files.pythonhosted.org/packages/8f/4a/ea424af833cbb53b942ddd6e6cfa7eb7ac9c2dcca7d3ffeb17dd3995f420/uproot-5.6.0-py3-none-any.whl
      - pypi: https://download.pytorch.org/whl/test/urllib3-2.2.3-py3-none-any.whl
      - pypi: https://files.pythonhosted.org/packages/4c/ed/3cfeb48175f0671ec430ede81f628f9fb2b1084c9064ca67ebe8c0ed6a05/virtualenv-20.30.0-py3-none-any.whl
      - pypi: https://files.pythonhosted.org/packages/0b/2c/87f3254fd8ffd29e4c02732eee68a83a1d3c346ae39bc6822dcbcb697f2b/wheel-0.45.1-py3-none-any.whl
      - pypi: https://files.pythonhosted.org/packages/b4/b0/9fc566b0fe08b282c850063591a756057c3247b2362b9286429ec5bf1721/wrapt-1.17.2-cp311-cp311-manylinux_2_5_x86_64.manylinux1_x86_64.manylinux_2_17_x86_64.manylinux2014_x86_64.whl
      - pypi: https://files.pythonhosted.org/packages/9a/24/93ce54550a9dd3fd996ed477f00221f215bf6da3580397fbc138d6036e2e/wurlitzer-3.1.1-py3-none-any.whl
      - pypi: https://download.pytorch.org/whl/test/xxhash-3.5.0-cp311-cp311-manylinux_2_17_x86_64.manylinux2014_x86_64.whl
      - pypi: https://download.pytorch.org/whl/test/yarl-1.13.1-cp311-cp311-manylinux_2_17_x86_64.manylinux2014_x86_64.whl
      - pypi: https://download.pytorch.org/whl/test/zipp-3.19.2-py3-none-any.whl
      - pypi: .
packages:
- conda: https://conda.anaconda.org/conda-forge/linux-64/_libgcc_mutex-0.1-conda_forge.tar.bz2
  sha256: fe51de6107f9edc7aa4f786a70f4a883943bc9d39b3bb7307c04c41410990726
  md5: d7c89558ba9fa0495403155b64376d81
  license: None
  purls: []
  size: 2562
  timestamp: 1578324546067
- conda: https://conda.anaconda.org/conda-forge/linux-64/_openmp_mutex-4.5-2_gnu.tar.bz2
  build_number: 16
  sha256: fbe2c5e56a653bebb982eda4876a9178aedfc2b545f25d0ce9c4c0b508253d22
  md5: 73aaf86a425cc6e73fcf236a5a46396d
  depends:
  - _libgcc_mutex 0.1 conda_forge
  - libgomp >=7.5.0
  constrains:
  - openmp_impl 9999
  license: BSD-3-Clause
  license_family: BSD
  purls: []
  size: 23621
  timestamp: 1650670423406
- pypi: https://download.pytorch.org/whl/test/aiohappyeyeballs-2.4.3-py3-none-any.whl
  name: aiohappyeyeballs
  version: 2.4.3
  requires_python: '>=3.8'
- pypi: https://download.pytorch.org/whl/test/aiohttp-3.10.8-cp311-cp311-manylinux_2_17_x86_64.manylinux2014_x86_64.whl
  name: aiohttp
  version: 3.10.8
  requires_dist:
  - aiohappyeyeballs>=2.3.0
  - aiosignal>=1.1.2
  - attrs>=17.3.0
  - frozenlist>=1.1.1
  - multidict>=4.5,<7.0
  - yarl>=1.12.0,<2.0
  - async-timeout>=4.0,<5.0 ; python_full_version < '3.11'
  - brotlicffi ; platform_python_implementation != 'CPython' and extra == 'speedups'
  - brotli ; platform_python_implementation == 'CPython' and extra == 'speedups'
  - aiodns>=3.2.0 ; (sys_platform == 'darwin' and extra == 'speedups') or (sys_platform == 'linux' and extra == 'speedups')
  requires_python: '>=3.8'
- pypi: https://download.pytorch.org/whl/test/aiosignal-1.3.1-py3-none-any.whl
  name: aiosignal
  version: 1.3.1
  requires_dist:
  - frozenlist>=1.1.0
  requires_python: '>=3.7'
- pypi: https://download.pytorch.org/whl/test/attrs-24.2.0-py3-none-any.whl
  name: attrs
  version: 24.2.0
  requires_dist:
  - importlib-metadata ; python_full_version < '3.8'
  - cloudpickle ; platform_python_implementation == 'CPython' and extra == 'benchmark'
  - hypothesis ; extra == 'benchmark'
  - mypy>=1.11.1 ; python_full_version >= '3.9' and platform_python_implementation == 'CPython' and extra == 'benchmark'
  - pympler ; extra == 'benchmark'
  - pytest-codspeed ; extra == 'benchmark'
  - pytest-mypy-plugins ; python_full_version >= '3.9' and python_full_version < '3.13' and platform_python_implementation == 'CPython' and extra == 'benchmark'
  - pytest-xdist[psutil] ; extra == 'benchmark'
  - pytest>=4.3.0 ; extra == 'benchmark'
  - cloudpickle ; platform_python_implementation == 'CPython' and extra == 'cov'
  - coverage[toml]>=5.3 ; extra == 'cov'
  - hypothesis ; extra == 'cov'
  - mypy>=1.11.1 ; python_full_version >= '3.9' and platform_python_implementation == 'CPython' and extra == 'cov'
  - pympler ; extra == 'cov'
  - pytest-mypy-plugins ; python_full_version >= '3.9' and python_full_version < '3.13' and platform_python_implementation == 'CPython' and extra == 'cov'
  - pytest-xdist[psutil] ; extra == 'cov'
  - pytest>=4.3.0 ; extra == 'cov'
  - cloudpickle ; platform_python_implementation == 'CPython' and extra == 'dev'
  - hypothesis ; extra == 'dev'
  - mypy>=1.11.1 ; python_full_version >= '3.9' and platform_python_implementation == 'CPython' and extra == 'dev'
  - pre-commit ; extra == 'dev'
  - pympler ; extra == 'dev'
  - pytest-mypy-plugins ; python_full_version >= '3.9' and python_full_version < '3.13' and platform_python_implementation == 'CPython' and extra == 'dev'
  - pytest-xdist[psutil] ; extra == 'dev'
  - pytest>=4.3.0 ; extra == 'dev'
  - cogapp ; extra == 'docs'
  - furo ; extra == 'docs'
  - myst-parser ; extra == 'docs'
  - sphinx ; extra == 'docs'
  - sphinx-notfound-page ; extra == 'docs'
  - sphinxcontrib-towncrier ; extra == 'docs'
  - towncrier<24.7 ; extra == 'docs'
  - cloudpickle ; platform_python_implementation == 'CPython' and extra == 'tests'
  - hypothesis ; extra == 'tests'
  - mypy>=1.11.1 ; python_full_version >= '3.9' and platform_python_implementation == 'CPython' and extra == 'tests'
  - pympler ; extra == 'tests'
  - pytest-mypy-plugins ; python_full_version >= '3.9' and python_full_version < '3.13' and platform_python_implementation == 'CPython' and extra == 'tests'
  - pytest-xdist[psutil] ; extra == 'tests'
  - pytest>=4.3.0 ; extra == 'tests'
  - mypy>=1.11.1 ; python_full_version >= '3.9' and platform_python_implementation == 'CPython' and extra == 'tests-mypy'
  - pytest-mypy-plugins ; python_full_version >= '3.9' and python_full_version < '3.13' and platform_python_implementation == 'CPython' and extra == 'tests-mypy'
  requires_python: '>=3.7'
- pypi: https://files.pythonhosted.org/packages/62/1b/e7a8d68448a5e27278379209a640b36a029b9994e2f25c52c196825e099f/awkward-2.8.1-py3-none-any.whl
  name: awkward
  version: 2.8.1
  sha256: 6f0bd4b12eb00f9fc3ce23ff6a0fff46bc006bbd18a7a8c00ea6ec08ad8bf34b
  requires_dist:
  - awkward-cpp==45
  - fsspec>=2022.11.0
  - importlib-metadata>=4.13.0 ; python_full_version < '3.12'
  - numpy>=1.18.0
  - packaging
  - typing-extensions>=4.1.0 ; python_full_version < '3.11'
  requires_python: '>=3.9'
- pypi: https://files.pythonhosted.org/packages/34/d7/36abe950846b935a71d6c050549f1a777144cc997f0fa5e3094434e74410/awkward_cpp-45-cp311-cp311-manylinux_2_17_x86_64.manylinux2014_x86_64.whl
  name: awkward-cpp
  version: '45'
  sha256: 9da2b8041da44f6143e2e45f00b86ec728a6acf4bbbae4452c9bd82321b4fb49
  requires_dist:
  - numpy>=1.18.0
  requires_python: '>=3.9'
- conda: https://conda.anaconda.org/conda-forge/linux-64/binutils_impl_linux-64-2.43-h4bf12b8_4.conda
  sha256: 194d771be287dc973f6057c0747010ce28adf960f38d6e03ce3e828d7b74833e
  md5: ef67db625ad0d2dce398837102f875ed
  depends:
  - ld_impl_linux-64 2.43 h712a8e2_4
  - sysroot_linux-64
  license: GPL-3.0-only
  license_family: GPL
  purls: []
  size: 6111717
  timestamp: 1740155471052
- conda: https://conda.anaconda.org/conda-forge/linux-64/binutils_linux-64-2.43-h4852527_4.conda
  sha256: fe662a038dc14334617940f42ede9ba26d4160771255057cb14fb1a81ee12ac1
  md5: c87e146f5b685672d4aa6b527c6d3b5e
  depends:
  - binutils_impl_linux-64 2.43 h4bf12b8_4
  license: GPL-3.0-only
  license_family: GPL
  purls: []
  size: 35657
  timestamp: 1740155500723
- conda: https://conda.anaconda.org/conda-forge/linux-64/bzip2-1.0.8-h4bc722e_7.conda
  sha256: 5ced96500d945fb286c9c838e54fa759aa04a7129c59800f0846b4335cee770d
  md5: 62ee74e96c5ebb0af99386de58cf9553
  depends:
  - __glibc >=2.17,<3.0.a0
  - libgcc-ng >=12
  license: bzip2-1.0.6
  license_family: BSD
  purls: []
  size: 252783
  timestamp: 1720974456583
- conda: https://conda.anaconda.org/conda-forge/linux-64/c-ares-1.34.5-hb9d3cd8_0.conda
  sha256: f8003bef369f57396593ccd03d08a8e21966157269426f71e943f96e4b579aeb
  md5: f7f0d6cc2dc986d42ac2689ec88192be
  depends:
  - __glibc >=2.17,<3.0.a0
  - libgcc >=13
  license: MIT
  license_family: MIT
  purls: []
  size: 206884
  timestamp: 1744127994291
- conda: https://conda.anaconda.org/conda-forge/linux-64/ca-certificates-2025.1.31-hbcca054_0.conda
  sha256: bf832198976d559ab44d6cdb315642655547e26d826e34da67cbee6624cda189
  md5: 19f3a56f68d2fd06c516076bff482c52
  license: ISC
  purls: []
  size: 158144
  timestamp: 1738298224464
- pypi: https://download.pytorch.org/whl/test/certifi-2024.8.30-py3-none-any.whl
  name: certifi
  version: 2024.8.30
  requires_python: '>=3.6'
- pypi: https://files.pythonhosted.org/packages/c5/55/51844dd50c4fc7a33b653bfaba4c2456f06955289ca770a5dbd5fd267374/cfgv-3.4.0-py2.py3-none-any.whl
  name: cfgv
  version: 3.4.0
  sha256: b7265b1f29fd3316bfcd2b330d63d024f2bfd8bcb8b0272f8e19a504856c48f9
  requires_python: '>=3.8'
- pypi: https://download.pytorch.org/whl/test/charset_normalizer-3.3.2-cp311-cp311-manylinux_2_17_x86_64.manylinux2014_x86_64.whl
  name: charset-normalizer
  version: 3.3.2
  requires_python: '>=3.7.0'
- pypi: https://files.pythonhosted.org/packages/fa/fa/5faf0fcbad99a70ee416443c5194af8c7f1c65d74f6570bfa1560e69af8e/clarabel-0.10.0-cp39-abi3-manylinux_2_17_x86_64.manylinux2014_x86_64.whl
  name: clarabel
  version: 0.10.0
  sha256: 9be6910e0ae1694996aa0c5f3db9b99ab6b619f6735ad178086b6f1e3eeef5e2
  requires_dist:
  - numpy
  - scipy
  requires_python: '>=3.9'
- pypi: https://files.pythonhosted.org/packages/38/af/913dddaef0e23ebe0f3275b901965b54365487e779dbfdc4f5e55d4239c1/comet_ml-3.49.7-py3-none-any.whl
  name: comet-ml
  version: 3.49.7
  sha256: f8e231007dffd9ea504a3d5866c495776d2db6dccfb1f2c15f26313247aeab32
  requires_dist:
  - dulwich>=0.20.6,!=0.20.33 ; python_full_version >= '3.0'
  - everett[ini]>=1.0.1,<3.2.0
  - importlib-metadata ; python_full_version < '3.8'
  - jsonschema>=2.6.0,!=3.1.0
  - psutil>=5.6.3
  - python-box<7.0.0
  - requests-toolbelt>=0.8.0
  - requests>=2.18.4
  - rich>=13.3.2 ; python_full_version >= '3.7'
  - semantic-version>=2.8.0
  - sentry-sdk>=1.1.0
  - setuptools ; python_full_version >= '3.12'
  - simplejson
  - urllib3>=1.21.1
  - wrapt>=1.11.2
  - wurlitzer>=1.0.2
  requires_python: '>=3.7'
- pypi: https://files.pythonhosted.org/packages/a6/c4/0679472c60052c27efa612b4cd3ddd2a23e885dcdc73461781d2c802d39e/configobj-5.0.9-py2.py3-none-any.whl
  name: configobj
  version: 5.0.9
  sha256: 1ba10c5b6ee16229c79a05047aeda2b55eb4e80d7c7d8ecf17ec1ca600c79882
  requires_python: '>=3.7'
- pypi: https://download.pytorch.org/whl/test/contourpy-1.2.1-cp311-cp311-manylinux_2_17_x86_64.manylinux2014_x86_64.whl
  name: contourpy
  version: 1.2.1
  requires_dist:
  - numpy>=1.20
  - furo ; extra == 'docs'
  - sphinx>=7.2 ; extra == 'docs'
  - sphinx-copybutton ; extra == 'docs'
  - bokeh ; extra == 'bokeh'
  - selenium ; extra == 'bokeh'
  - contourpy[bokeh,docs] ; extra == 'mypy'
  - docutils-stubs ; extra == 'mypy'
  - mypy==1.8.0 ; extra == 'mypy'
  - types-pillow ; extra == 'mypy'
  - contourpy[test-no-images] ; extra == 'test'
  - matplotlib ; extra == 'test'
  - pillow ; extra == 'test'
  - pytest ; extra == 'test-no-images'
  - pytest-cov ; extra == 'test-no-images'
  - pytest-xdist ; extra == 'test-no-images'
  - wurlitzer ; extra == 'test-no-images'
  requires_python: '>=3.9'
- pypi: https://files.pythonhosted.org/packages/84/ed/1db09adb133c569afd98b3f507ff372a39c3c7947cd0c42e161b5e6e13aa/cramjam-2.10.0-cp311-cp311-manylinux_2_17_x86_64.manylinux2014_x86_64.whl
  name: cramjam
  version: 2.10.0
  sha256: e1c03360c1760f8608dc5ce1ddd7e5491180765360cae8104b428d5f86fbe1b9
  requires_dist:
  - black==22.3.0 ; extra == 'dev'
  - numpy ; extra == 'dev'
  - pytest>=5.30 ; extra == 'dev'
  - pytest-xdist ; extra == 'dev'
  - pytest-benchmark ; extra == 'dev'
  - hypothesis<6.123.0 ; extra == 'dev'
  requires_python: '>=3.8'
- conda: https://conda.anaconda.org/nvidia/linux-64/cuda-12.3.2-0.tar.bz2
  sha256: b99ddc1b1dc7a059268ad69593702553577b97e83cb839bd608883a741e1c665
  md5: 032a8e93834e24b609014a342f2f54bc
  depends:
  - cuda-demo-suite >=12.3.101
  - cuda-runtime >=12.3.2
  - cuda-toolkit >=12.3.2
  size: 1871
  timestamp: 1701282921107
- conda: https://conda.anaconda.org/nvidia/linux-64/cuda-cccl_linux-64-12.8.90-0.conda
  sha256: cbde774232656eafafe8fc28419b8b71948f5bab46bcc9c351482624c4c99c83
  md5: 8fc5a4205e5dcbad6148b160a0b08488
  depends:
  - cuda-version >=12.8,<12.9.0a0
  license: LicenseRef-NVIDIA-End-User-License-Agreement
  size: 1060399
  timestamp: 1739456490924
- conda: https://conda.anaconda.org/nvidia/linux-64/cuda-command-line-tools-12.8.1-0.conda
  sha256: c55d761b55410e7639daf8e5d1cc33d79006c9194ea2928e8e91f0d3406edb98
  md5: f55ed75cb4036eb617e40f7a38f071fb
  depends:
  - cuda-cupti-dev 12.8.90.*
  - cuda-gdb 12.8.90.*
  - cuda-nvdisasm 12.8.90.*
  - cuda-nvprof 12.8.90.*
  - cuda-nvtx 12.8.90.*
  - cuda-sanitizer-api 12.8.93.*
  license: LicenseRef-NVIDIA-End-User-License-Agreement
  size: 17000
  timestamp: 1741064425214
- conda: https://conda.anaconda.org/nvidia/linux-64/cuda-compiler-12.8.1-0.conda
  sha256: dd9d1c1fc3c580731d7f7a29bf73d4d1750e841ca22d32d9d867ccfd6f6d8ba8
  md5: 0f05b9477b53d931989aca682c511e5b
  depends:
  - __linux
  - cuda-cuobjdump 12.8.90.*
  - cuda-cuxxfilt 12.8.90.*
  - cuda-nvcc 12.8.93.*
  - cuda-nvprune 12.8.90.*
  license: LicenseRef-NVIDIA-End-User-License-Agreement
  size: 16982
  timestamp: 1741064439932
- conda: https://conda.anaconda.org/nvidia/noarch/cuda-crt-dev_linux-64-12.8.93-0.conda
  sha256: f19a2c2282ff8407af89c79420a1204c54b80884fde8d54135920357abd7572a
  md5: 47902dcf03c12640171c6b8943401483
  depends:
  - cuda-version >=12.8,<12.9.0a0
  license: LicenseRef-NVIDIA-End-User-License-Agreement
  size: 84148
  timestamp: 1740203524161
- conda: https://conda.anaconda.org/nvidia/linux-64/cuda-crt-tools-12.8.93-0.conda
  sha256: 7b2189252fdb1892cf6ebd14058bf292ec843b261a2d45aa1d8d36d3600a94b4
  md5: afdbba4bbd59b7850c3e5a07b87f041d
  depends:
  - cuda-version >=12.8,<12.9.0a0
  license: LicenseRef-NVIDIA-End-User-License-Agreement
  size: 19216
  timestamp: 1740203527212
- conda: https://conda.anaconda.org/nvidia/linux-64/cuda-cudart-12.8.90-0.conda
  sha256: 879f0dbda4464c0f9b4158e8bd6e521833ac95be3df9d432e988b10bbb0f54f8
  md5: 1f08a30e0c3f7056cb10020107696928
  depends:
  - __glibc >=2.17,<3.0.a0
  - cuda-cudart_linux-64 12.8.90 0
  - cuda-version >=12.8,<12.9.0a0
  - libgcc-ng >=11.2.0
  - libstdcxx-ng >=11.2.0
  license: LicenseRef-NVIDIA-End-User-License-Agreement
  size: 17666
  timestamp: 1739446204409
- conda: https://conda.anaconda.org/nvidia/linux-64/cuda-cudart-dev-12.8.90-0.conda
  sha256: 9fa2b5cd8ccc8431638988936dd920741c38f46fd69956ade54ab91db30c3654
  md5: ce069f909b1df418f2be01859e080bef
  depends:
  - __glibc >=2.17,<3.0.a0
  - cuda-cudart 12.8.90 0
  - cuda-cudart-dev_linux-64 12.8.90 0
  - cuda-cudart-static 12.8.90 0
  - cuda-version >=12.8,<12.9.0a0
  - libgcc-ng >=11.2.0
  - libstdcxx-ng >=11.2.0
  license: LicenseRef-NVIDIA-End-User-License-Agreement
  size: 17741
  timestamp: 1739446220747
- conda: https://conda.anaconda.org/nvidia/noarch/cuda-cudart-dev_linux-64-12.8.90-0.conda
  sha256: 5c0ff9456d2d0c39041ac7e1e4408508d61413517ba3162c953113b573da9d8e
  md5: 2f3b2712d8877ee99cf40a6a9b527250
  depends:
  - cuda-cccl_linux-64
  - cuda-cudart-static_linux-64
  - cuda-cudart_linux-64
  - cuda-version >=12.8,<12.9.0a0
  license: LicenseRef-NVIDIA-End-User-License-Agreement
  size: 381830
  timestamp: 1739446208152
- conda: https://conda.anaconda.org/nvidia/linux-64/cuda-cudart-static-12.8.90-0.conda
  sha256: 8e93a18c81e510d62289178d3344af3865bcbe37b694c7890a1919217fd31a2e
  md5: ddae12fe2225728e706b708aff52c757
  depends:
  - __glibc >=2.17,<3.0.a0
  - cuda-cudart-static_linux-64 12.8.90 0
  - cuda-version >=12.8,<12.9.0a0
  - libgcc-ng >=11.2.0
  - libstdcxx-ng >=11.2.0
  license: LicenseRef-NVIDIA-End-User-License-Agreement
  size: 17369
  timestamp: 1739446213223
- conda: https://conda.anaconda.org/nvidia/noarch/cuda-cudart-static_linux-64-12.8.90-0.conda
  sha256: ac6513f0b9790695c715865b2cbc5ddfc670e98c16a8a2e5f46899da24811143
  md5: 73c9b9d4eb67dd57fa122626c04331eb
  depends:
  - cuda-version >=12.8,<12.9.0a0
  license: LicenseRef-NVIDIA-End-User-License-Agreement
  size: 980032
  timestamp: 1739446190141
- conda: https://conda.anaconda.org/nvidia/noarch/cuda-cudart_linux-64-12.8.90-0.conda
  sha256: e4bbba74a1a3dc6d2eed22e99eec02c11bd954b19152329618a7486b779b0e6e
  md5: adf7d7473089b905a719ded172e516ec
  depends:
  - cuda-version >=12.8,<12.9.0a0
  license: LicenseRef-NVIDIA-End-User-License-Agreement
  size: 188018
  timestamp: 1739446196726
- conda: https://conda.anaconda.org/nvidia/linux-64/cuda-cuobjdump-12.8.90-0.conda
  sha256: 55997843ae72dd4105cab0ac47e2264bc9c49bfeb24a3d8a3e4fd49bbc1687d9
  md5: 123d447c6cf4733477a81e82871e65c6
  depends:
  - __glibc >=2.17,<3.0.a0
  - cuda-nvdisasm
  - cuda-version >=12.8,<12.9.0a0
  - libgcc-ng >=11.2.0
  - libstdcxx-ng >=11.2.0
  license: LicenseRef-NVIDIA-End-User-License-Agreement
  size: 228699
  timestamp: 1739446162824
- conda: https://conda.anaconda.org/nvidia/linux-64/cuda-cupti-12.8.90-0.conda
  sha256: 343c70b50a3cbbcd8bc5ef02cd57ea6530c5e7f76ebb1fb71a4329c0776c4462
  md5: e3f2147cde9566265a16dd9be10c9b54
  depends:
  - __glibc >=2.17,<3.0.a0
  - cuda-version >=12.8,<12.9.0a0
  - libgcc-ng >=11.2.0
  - libstdcxx-ng >=11.2.0
  license: LicenseRef-NVIDIA-End-User-License-Agreement
  size: 1856920
  timestamp: 1739450002618
- conda: https://conda.anaconda.org/nvidia/linux-64/cuda-cupti-dev-12.8.90-0.conda
  sha256: e32c1000a75d0be1bcd63ef55b60853c0f8979b4621121bab81535453342cf93
  md5: 9a687e3f9a8d216c603867ebdfcb6a32
  depends:
  - __glibc >=2.17,<3.0.a0
  - cuda-cupti 12.8.90 0
  - cuda-version >=12.8,<12.9.0a0
  - libgcc-ng >=11.2.0
  - libstdcxx-ng >=11.2.0
  constrains:
  - cuda-cupti-static >=12.8.90
  license: LicenseRef-NVIDIA-End-User-License-Agreement
  size: 4264975
  timestamp: 1739450047484
- conda: https://conda.anaconda.org/nvidia/linux-64/cuda-cuxxfilt-12.8.90-0.conda
  sha256: 1e612e2c0d1280c2f137e89b42ce2b2ac7aef5cb629f12bf30d5187b38563868
  md5: 0c5f7298a60f56eec5bf14573e0bf699
  depends:
  - __glibc >=2.17,<3.0.a0
  - cuda-version >=12.8,<12.9.0a0
  - libgcc-ng >=11.2.0
  - libstdcxx-ng >=11.2.0
  license: LicenseRef-NVIDIA-End-User-License-Agreement
  size: 213210
  timestamp: 1739446326257
- conda: https://conda.anaconda.org/nvidia/linux-64/cuda-demo-suite-12.4.127-0.tar.bz2
  sha256: c7a917fe39f779d049eec2c1fca4c460b19ebfc991f0df33cd30c346f42e7b19
  md5: 0bf7640c413c2f32512a3430505998dd
  size: 5258372
  timestamp: 1710543338384
- conda: https://conda.anaconda.org/nvidia/linux-64/cuda-documentation-12.4.127-0.tar.bz2
  sha256: 57887b72711c637f7dd34853cdd1caccb0d1db757a5a1872155c16182b95baa0
  md5: 1410656e3b0350b35549c922c5dfdb53
  size: 91629
  timestamp: 1710540364040
- conda: https://conda.anaconda.org/nvidia/linux-64/cuda-driver-dev-12.8.90-0.conda
  sha256: d7639193c934c15b50e74f61e780e2df823baf05f6349e6f5ca8003407badd5f
  md5: 525b873de52e89c7b2b8be6102d4f97e
  depends:
  - __glibc >=2.17,<3.0.a0
  - cuda-driver-dev_linux-64
  - cuda-version >=12.8,<12.9.0a0
  - libgcc-ng >=11.2.0
  - libstdcxx-ng >=11.2.0
  license: LicenseRef-NVIDIA-End-User-License-Agreement
  size: 17185
  timestamp: 1739446217003
- conda: https://conda.anaconda.org/nvidia/noarch/cuda-driver-dev_linux-64-12.8.90-0.conda
  sha256: 639177902c15b8e75e8c48fe0ff0a4bb29648b1752a3819711d25a7de9d0078e
  md5: 097742a26483300e3c7c20e62b286ab2
  depends:
  - cuda-version >=12.8,<12.9.0a0
  license: LicenseRef-NVIDIA-End-User-License-Agreement
  size: 31649
  timestamp: 1739446200647
- conda: https://conda.anaconda.org/nvidia/linux-64/cuda-gdb-12.8.90-0.conda
  sha256: 17a5559a0efa2123eda76bcfc222add6e6001095ce4f342e48c5e812371853fe
  md5: 854b4aee76e918aa26bb63c364143150
  depends:
  - __glibc >=2.17,<3.0.a0
  - cuda-version >=12.8,<12.9.0a0
  - gmp >=6.3.0,<7.0a0
  - libgcc-ng >=11.2.0
  - libstdcxx-ng >=11.2.0
  license: LicenseRef-NVIDIA-End-User-License-Agreement
  size: 356911
  timestamp: 1739449648073
- conda: https://conda.anaconda.org/nvidia/linux-64/cuda-libraries-12.8.1-0.conda
  sha256: e04065575809d126f8dd42a247ded786edb93f2786516a0ca23a6a227a715f32
  md5: d669079ff2496cb0dfa4a7392af88ca4
  depends:
  - cuda-cudart 12.8.90.*
  - cuda-nvrtc 12.8.93.*
  - cuda-opencl 12.8.90.*
  - libcublas 12.8.4.1.*
  - libcufft 11.3.3.83.*
  - libcufile 1.13.1.3.*
  - libcurand 10.3.9.90.*
  - libcusolver 11.7.3.90.*
  - libcusparse 12.5.8.93.*
  - libnpp 12.3.3.100.*
  - libnvfatbin 12.8.90.*
  - libnvjitlink 12.8.93.*
  - libnvjpeg 12.3.5.92.*
  license: LicenseRef-NVIDIA-End-User-License-Agreement
  size: 17014
  timestamp: 1741064468346
- conda: https://conda.anaconda.org/nvidia/linux-64/cuda-libraries-dev-12.8.1-0.conda
  sha256: 8013f5025b009b0c6e52f70bf291a448e9767f0291a903604b3cea70f6914276
  md5: 9f4a68d7770e9eee5982f2a2f7b491c0
  depends:
  - cuda-cccl_linux-64 12.8.90.*
  - cuda-cudart-dev 12.8.90.*
  - cuda-driver-dev 12.8.90.*
  - cuda-nvrtc-dev 12.8.93.*
  - cuda-opencl-dev 12.8.90.*
  - cuda-profiler-api 12.8.90.*
  - libcublas-dev 12.8.4.1.*
  - libcufft-dev 11.3.3.83.*
  - libcufile-dev 1.13.1.3.*
  - libcurand-dev 10.3.9.90.*
  - libcusolver-dev 11.7.3.90.*
  - libcusparse-dev 12.5.8.93.*
  - libnpp-dev 12.3.3.100.*
  - libnvfatbin-dev 12.8.90.*
  - libnvjitlink-dev 12.8.93.*
  - libnvjpeg-dev 12.3.5.92.*
  license: LicenseRef-NVIDIA-End-User-License-Agreement
  size: 17071
  timestamp: 1741064482356
- conda: https://conda.anaconda.org/nvidia/linux-64/cuda-libraries-static-12.8.1-0.conda
  sha256: ac15b1a99e8881be6a534044e892d8d3a94d7c6984ced9343080fd847081c903
  md5: e34f2231b8e60f229583603bd85b1e3e
  depends:
  - cuda-cudart-static 12.8.90.*
  - cuda-nvrtc-static 12.8.93.*
  - libcublas-static 12.8.4.1.*
  - libcufft-static 11.3.3.83.*
  - libcufile-static 1.13.1.3.*
  - libcurand-static 10.3.9.90.*
  - libcusolver-static 11.7.3.90.*
  - libcusparse-static 12.5.8.93.*
  - libnpp-static 12.3.3.100.*
  - libnvfatbin-static 12.8.90.*
  - libnvjitlink-static 12.8.93.*
  - libnvjpeg-static 12.3.5.92.*
  license: LicenseRef-NVIDIA-End-User-License-Agreement
  size: 17062
  timestamp: 1741064496947
- conda: https://conda.anaconda.org/nvidia/linux-64/cuda-nsight-12.8.90-0.conda
  sha256: 275e609d20c3e4ea5a9ab88f50339f6ff8dbaca42ec2d47683d48b5b455cb4b3
  md5: bcd131a2b582f93a4ad104bb66668de6
  depends:
  - cuda-version >=12.8,<12.9.0a0
  license: LicenseRef-NVIDIA-End-User-License-Agreement
  size: 118699921
  timestamp: 1739449016567
- conda: https://conda.anaconda.org/nvidia/linux-64/cuda-nsight-compute-12.4.1-0.tar.bz2
  sha256: 669cd54c2cca10d3c47c5ed1ca9d9d0fce03c081bbc8af2ba695f1f589284ea7
  md5: 72b772f260afa08d99ef2fd15f035739
  depends:
  - nsight-compute >=2024.1.1.4
  size: 1847
  timestamp: 1711654532367
- conda: https://conda.anaconda.org/nvidia/linux-64/cuda-nvcc-12.8.93-0.conda
  sha256: 68f20004bc574095a73cc0b2d8cc1d4db6d86f3980aa4baf32bd1aee0446a89e
  md5: 1b9af3335b3f5f07a3faca9d7f14eba3
  depends:
  - cuda-nvcc_linux-64 12.8.93.*
  - gcc_linux-64
  - gxx_linux-64
  license: LicenseRef-NVIDIA-End-User-License-Agreement
  size: 16906
  timestamp: 1740203716574
- conda: https://conda.anaconda.org/nvidia/noarch/cuda-nvcc-dev_linux-64-12.8.93-0.conda
  sha256: e0ad50b1841ad3969aa19a9358aba6a72b85c00f6f5e4abd43d911e23ae9f7df
  md5: fdead0f7bf91c9a0af0e402edd320c49
  depends:
  - cuda-crt-dev_linux-64 12.8.93 0
  - cuda-nvvm-dev_linux-64 12.8.93 0
  - cuda-version >=12.8,<12.9.0a0
  - libgcc-ng >=6
  constrains:
  - gcc_impl_linux-64 >=6,<14.0a0
  license: LicenseRef-NVIDIA-End-User-License-Agreement
  size: 13247399
  timestamp: 1740203658216
- conda: https://conda.anaconda.org/nvidia/linux-64/cuda-nvcc-impl-12.8.93-0.conda
  sha256: b0fb0b9f13e08253aa0055f59b252acf14d491ef4fad0137ff1844c0756b4770
  md5: 036e883bf1bc010b0cbefa4cacf2b5b4
  depends:
  - cuda-cudart >=12.8.57,<13.0a0
  - cuda-cudart-dev
  - cuda-nvcc-dev_linux-64 12.8.93 0
  - cuda-nvcc-tools 12.8.93 0
  - cuda-nvvm-impl 12.8.93 0
  - cuda-version >=12.8,<12.9.0a0
  constrains:
  - gcc_impl_linux-64 >=6,<14.0a0
  license: LicenseRef-NVIDIA-End-User-License-Agreement
  size: 18824
  timestamp: 1740203690610
- conda: https://conda.anaconda.org/nvidia/linux-64/cuda-nvcc-tools-12.8.93-0.conda
  sha256: 06de41a38e95df52dfa1cfa331b1db12ff72b217b09f00daef3e7562842307de
  md5: 4822347af4cbff51dbcaaecc40c84a11
  depends:
  - __glibc >=2.17,<3.0.a0
  - cuda-crt-tools 12.8.93 0
  - cuda-nvvm-tools 12.8.93 0
  - cuda-version >=12.8,<12.9.0a0
  - libgcc-ng >=11.2.0
  - libstdcxx-ng >=11.2.0
  constrains:
  - gcc_impl_linux-64 >=6,<14.0a0
  license: LicenseRef-NVIDIA-End-User-License-Agreement
  size: 25679347
  timestamp: 1740203616520
- conda: https://conda.anaconda.org/nvidia/linux-64/cuda-nvcc_linux-64-12.8.93-0.conda
  sha256: dad809630c9a74f0d0ca956c7b40300b89ef393dbf6b06a7c70281d8c28c4992
  md5: f38969982634ce44ff086b9d2dc6c57a
  depends:
  - __glibc >=2.17,<3.0.a0
  - cuda-cudart-dev_linux-64 12.8.*
  - cuda-driver-dev_linux-64 12.8.*
  - cuda-nvcc-dev_linux-64 12.8.93.*
  - cuda-nvcc-impl 12.8.93.*
  - cuda-nvcc-tools 12.8.93.*
  - sysroot_linux-64 >=2.17,<3.0a0
  license: LicenseRef-NVIDIA-End-User-License-Agreement
  size: 20074
  timestamp: 1740203715807
- conda: https://conda.anaconda.org/nvidia/linux-64/cuda-nvdisasm-12.8.90-0.conda
  sha256: 171e7d213d831256da7417aab1f00aafd5b96ca3b15459f35a68a8f7b6350885
  md5: dc99f6987b4eb1bd71eb097aa1b8b203
  depends:
  - __glibc >=2.17,<3.0.a0
  - cuda-version >=12.8,<12.9.0a0
  - libgcc-ng >=11.2.0
  - libstdcxx-ng >=11.2.0
  license: LicenseRef-NVIDIA-End-User-License-Agreement
  size: 5119673
  timestamp: 1739446083609
- conda: https://conda.anaconda.org/nvidia/linux-64/cuda-nvml-dev-12.8.90-0.conda
  sha256: 9732e1ab683c2f6816c3c829f6936901ac27889d6a285e84393f9a2a36145462
  md5: 669643dfe28d5e80525964c9eaa1c29e
  depends:
  - __glibc >=2.17,<3.0.a0
  - cuda-version >=12.8,<12.9.0a0
  - libgcc-ng >=11.2.0
  - libstdcxx-ng >=11.2.0
  license: LicenseRef-NVIDIA-End-User-License-Agreement
  size: 133038
  timestamp: 1739444283555
- conda: https://conda.anaconda.org/nvidia/linux-64/cuda-nvprof-12.8.90-0.conda
  sha256: 798cb66d8eca1931c29cb18144040bf1c55bacd0fd1291ede1a15fa7afb9d03a
  md5: 2452ca8083e1152b863716cec671b677
  depends:
  - __glibc >=2.17,<3.0.a0
  - cuda-cupti
  - cuda-version >=12.8,<12.9.0a0
  - libgcc-ng >=11.2.0
  - libstdcxx-ng >=11.2.0
  license: LicenseRef-NVIDIA-End-User-License-Agreement
  size: 2621629
  timestamp: 1739479109118
- conda: https://conda.anaconda.org/nvidia/linux-64/cuda-nvprune-12.8.90-0.conda
  sha256: c2b3cd3fd7f70efdda5f4111ddb6545c9e599703311db6747f5ed4eb7dedc4cb
  md5: 77951b73dfba1c16e85a36a7fb9713f0
  depends:
  - __glibc >=2.17,<3.0.a0
  - cuda-version >=12.8,<12.9.0a0
  - libgcc-ng >=11.2.0
  - libstdcxx-ng >=11.2.0
  license: LicenseRef-NVIDIA-End-User-License-Agreement
  size: 65292
  timestamp: 1739445943916
- conda: https://conda.anaconda.org/nvidia/linux-64/cuda-nvrtc-12.8.93-0.conda
  sha256: 04ec8561afbe92d8ec8a019438622970c9f9d1f084eb73c54dfca6780c2046f5
  md5: ad21bf0cb90fc783cb02a7f84d87c674
  depends:
  - __glibc >=2.17,<3.0.a0
  - cuda-version >=12.8,<12.9.0a0
  - libgcc-ng >=11.2.0
  - libstdcxx-ng >=11.2.0
  license: LicenseRef-NVIDIA-End-User-License-Agreement
  size: 66391365
  timestamp: 1740202864449
- conda: https://conda.anaconda.org/nvidia/linux-64/cuda-nvrtc-dev-12.8.93-0.conda
  sha256: 2a1f5b58901d10d1bb5b6cc7f96a6febc081526abf68691d0849285084378589
  md5: 7aa6fad8a4f0ee6f72e4ae11bed0f6d4
  depends:
  - __glibc >=2.17,<3.0.a0
  - cuda-nvrtc 12.8.93 0
  - cuda-version >=12.8,<12.9.0a0
  - libgcc-ng >=11.2.0
  - libstdcxx-ng >=11.2.0
  constrains:
  - cuda-nvrtc-static >=12.8.93
  license: LicenseRef-NVIDIA-End-User-License-Agreement
  size: 30031
  timestamp: 1740203153638
- conda: https://conda.anaconda.org/nvidia/linux-64/cuda-nvrtc-static-12.8.93-0.conda
  sha256: 097d19de8e0be02cd79f593d1df995b9d9d3563f697de55747e51870953bce1d
  md5: c4fa58728899085c8ef8f3bd2cac99f2
  depends:
  - __glibc >=2.17,<3.0.a0
  - cuda-version >=12.8,<12.9.0a0
  - libgcc-ng >=11.2.0
  - libstdcxx-ng >=11.2.0
  license: LicenseRef-NVIDIA-End-User-License-Agreement
  size: 58251701
  timestamp: 1740203004464
- conda: https://conda.anaconda.org/nvidia/linux-64/cuda-nvtx-12.8.90-0.conda
  sha256: d42f2315a5a59b34415bb529511d075f1352b3bc093047d78bbf5a02e3378c0c
  md5: 2516df806a22f0682e18aa94bbdd7356
  depends:
  - __glibc >=2.17,<3.0.a0
  - cuda-version >=12.8,<12.9.0a0
  - libgcc-ng >=11.2.0
  - libstdcxx-ng >=11.2.0
  license: LicenseRef-NVIDIA-End-User-License-Agreement
  size: 27143
  timestamp: 1739445637894
- conda: https://conda.anaconda.org/nvidia/noarch/cuda-nvvm-dev_linux-64-12.8.93-0.conda
  sha256: 3b353611e0b895f697142097cd0aa14e1d6aa135ce81676d5e201adfb532287f
  md5: d4f95227b62472674c590dffc02d7058
  depends:
  - cuda-version >=12.8,<12.9.0a0
  license: LicenseRef-NVIDIA-End-User-License-Agreement
  size: 17304
  timestamp: 1740203529894
- conda: https://conda.anaconda.org/nvidia/linux-64/cuda-nvvm-impl-12.8.93-0.conda
  sha256: f000a6f3153b5e25546b576353ac9564caa5c7c63373491103f088bab0f4f794
  md5: 1d07df513c414dea7fe4e106cb80a4b5
  depends:
  - __glibc >=2.17,<3.0.a0
  - cuda-version >=12.8,<12.9.0a0
  - libgcc-ng >=11.2.0
  - libstdcxx-ng >=11.2.0
  license: LicenseRef-NVIDIA-End-User-License-Agreement
  size: 21773749
  timestamp: 1740203537883
- conda: https://conda.anaconda.org/nvidia/linux-64/cuda-nvvm-tools-12.8.93-0.conda
  sha256: 08965ff982a2b7d986a06c69223a21f5a3b115c059c382455e87a824084ea08f
  md5: 6aa631b2d25f6fea6b7548bdec3c265c
  depends:
  - __glibc >=2.17,<3.0.a0
  - cuda-version >=12.8,<12.9.0a0
  - libgcc-ng >=11.2.0
  - libstdcxx-ng >=11.2.0
  license: LicenseRef-NVIDIA-End-User-License-Agreement
  size: 24653477
  timestamp: 1740203574434
- conda: https://conda.anaconda.org/nvidia/linux-64/cuda-nvvp-12.8.93-0.conda
  sha256: 8f94c34e79bebcafca0483f4eef36f2f6b5098425c993e3fb3b30c0d9e6e6897
  md5: b4315ba94861b123f5324ef56b00926d
  depends:
  - __glibc >=2.17,<3.0.a0
  - cuda-nvdisasm
  - cuda-nvprof
  - cuda-version >=12.8,<12.9.0a0
  - libgcc-ng >=11.2.0
  - libstdcxx-ng >=11.2.0
  license: LicenseRef-NVIDIA-End-User-License-Agreement
  size: 117802085
  timestamp: 1740203830572
- conda: https://conda.anaconda.org/nvidia/linux-64/cuda-opencl-12.8.90-0.conda
  sha256: a97d1b4427b707facb6988fe1a667f4db623c2961bb1f375f0a60ebdc6e99829
  md5: 36eb9fc00e8286782698e35674ffed2f
  depends:
  - __glibc >=2.17,<3.0.a0
  - cuda-version >=12.8,<12.9.0a0
  - libgcc-ng >=11.2.0
  - libstdcxx-ng >=11.2.0
  - ocl-icd >=2.3.2,<3.0a0
  license: LicenseRef-NVIDIA-End-User-License-Agreement
  size: 26039
  timestamp: 1739445927117
- conda: https://conda.anaconda.org/nvidia/linux-64/cuda-opencl-dev-12.8.90-0.conda
  sha256: ae357369ba35d89e1dc9bde99490a0dd328e0bfa3fc66b49df4f6c06514c3a5e
  md5: 9cf65e338358c67473ee1dd9b35820b3
  depends:
  - __glibc >=2.17,<3.0.a0
  - cuda-opencl 12.8.90 0
  - cuda-version >=12.8,<12.9.0a0
  - libgcc-ng >=11.2.0
  - libstdcxx-ng >=11.2.0
  license: LicenseRef-NVIDIA-End-User-License-Agreement
  size: 92492
  timestamp: 1739445930585
- conda: https://conda.anaconda.org/nvidia/linux-64/cuda-profiler-api-12.8.90-0.conda
  sha256: 9edc68a9e71302882b63bde1dc5767efcb580c9b12b13a51e40f7f4c7eb2646c
  md5: c4fc217eb5ca678ebd498b785d7eb700
  depends:
  - cuda-cudart-dev
  - cuda-version >=12.8,<12.9.0a0
  license: LicenseRef-NVIDIA-End-User-License-Agreement
  size: 19492
  timestamp: 1739446050732
- conda: https://conda.anaconda.org/nvidia/linux-64/cuda-runtime-12.8.1-0.conda
  sha256: f3c20eba505c95d5a89d61eade796b025d8eada82541ab5a024c43942071853d
  md5: 92c43bd4dbf03d682193212ef68cdfb0
  depends:
  - __linux
  - cuda-libraries 12.8.1.*
  license: LicenseRef-NVIDIA-End-User-License-Agreement
  size: 16899
  timestamp: 1741064537988
- conda: https://conda.anaconda.org/nvidia/linux-64/cuda-sanitizer-api-12.8.93-0.conda
  sha256: 954e8f93371e01a3986eba3884b7e4c17e73aeddf765b78b3b01c83a6257102f
  md5: b65ce4c119d0d400a07baae2f455fb42
  depends:
  - __glibc >=2.17,<3.0.a0
  - cuda-version >=12.8,<12.9.0a0
  - libgcc-ng >=11.2.0
  - libstdcxx-ng >=11.2.0
  license: LicenseRef-NVIDIA-End-User-License-Agreement
  size: 9561346
  timestamp: 1740203770476
- conda: https://conda.anaconda.org/nvidia/linux-64/cuda-toolkit-12.4.1-0.tar.bz2
  sha256: 05100704131591b69ffef004cdc6bae2ede6be1bb62bec66c37aa9d41c82944d
  md5: c450766b151fcb310fab0d5ab4b151cd
  depends:
  - cuda-compiler >=12.4.1
  - cuda-documentation >=12.4.127
  - cuda-libraries >=12.4.1
  - cuda-libraries-dev >=12.4.1
  - cuda-libraries-static >=12.4.1
  - cuda-nvml-dev >=12.4.127
  - cuda-tools >=12.4.1
  size: 1893
  timestamp: 1711654625618
- conda: https://conda.anaconda.org/nvidia/linux-64/cuda-tools-12.4.1-0.tar.bz2
  sha256: 8c3ada6fc9b23dc591220fbaf79d3d55e4b1fc3e1fdd38fc939a0c343152340f
  md5: e7ee943734af40a503ae101f32e80684
  depends:
  - cuda-command-line-tools >=12.4.1
  - cuda-visual-tools >=12.4.1
  - gds-tools >=1.9.1.3
  size: 1865
  timestamp: 1711654609936
- conda: https://conda.anaconda.org/nvidia/noarch/cuda-version-12.8-3.conda
  sha256: 0193901b9be91ea09278538707908fbd0a5b21059c57ff0aa7ce1a597009f56d
  md5: c4a0e656851b1a8a5ec8f7a407d0204c
  constrains:
  - __cuda >=12
  - cudatoolkit 12.8|12.8.*
  license: LicenseRef-NVIDIA-End-User-License-Agreement
  size: 17104
  timestamp: 1741063629415
- conda: https://conda.anaconda.org/nvidia/linux-64/cuda-visual-tools-12.4.1-0.tar.bz2
  sha256: 91ed82c61517630fbddcb9c9d5db2171aca59dfb2af0338b8c543e39141b3af4
  md5: acd85fcaa9c781ef505b335556ab420b
  depends:
  - cuda-libraries-dev >=12.4.1
  - cuda-libraries-static >=12.4.1
  - cuda-nsight >=12.4.127
  - cuda-nsight-compute >=12.4.1
  - cuda-nvml-dev >=12.4.127
  - cuda-nvvp >=12.4.127
  size: 1897
  timestamp: 1711654594513
- pypi: https://files.pythonhosted.org/packages/3d/ed/9cf4defd1ddd44a96b54c7482117de5d032ab44e473de2517027735db360/cvxpy-1.6.5-cp311-cp311-manylinux_2_17_x86_64.manylinux2014_x86_64.whl
  name: cvxpy
  version: 1.6.5
  sha256: de121b64c4a876a0d1b005fbd68a893f0fc8640d2d02f58f2f3f0941f48a6742
  requires_dist:
  - osqp>=0.6.2
  - clarabel>=0.5.0
  - scs>=3.2.4.post1
  - numpy>=1.21.6
  - scipy>=1.11.0
  - cylp>=0.91.5 ; extra == 'cbc'
  - cvxopt ; extra == 'cvxopt'
  - diffcp ; extra == 'diffcp'
  - ecos ; extra == 'ecos'
  - ecos ; extra == 'ecos-bb'
  - ortools>=9.7,<9.12 ; extra == 'glop'
  - cvxopt ; extra == 'glpk'
  - cvxopt ; extra == 'glpk-mi'
  - gurobipy ; extra == 'gurobi'
  - highspy ; extra == 'highs'
  - mosek ; extra == 'mosek'
  - ortools>=9.7,<9.12 ; extra == 'pdlp'
  - piqp ; extra == 'piqp'
  - proxsuite ; extra == 'proxqp'
  - qoco ; extra == 'qoco'
  - pyscipopt ; extra == 'scip'
  - scipy ; extra == 'scipy'
  - xpress ; extra == 'xpress'
  - daqp ; extra == 'daqp'
  - pytest ; extra == 'testing'
  - hypothesis ; extra == 'testing'
  - sphinx ; extra == 'doc'
  - sphinxcontrib-jquery ; extra == 'doc'
  - sphinx-inline-tabs ; extra == 'doc'
  - sphinx-design ; extra == 'doc'
  - sphinx-immaterial>=0.11.7 ; extra == 'doc'
  requires_python: '>=3.9'
- pypi: https://download.pytorch.org/whl/test/cycler-0.12.1-py3-none-any.whl
  name: cycler
  version: 0.12.1
  requires_dist:
  - ipython ; extra == 'docs'
  - matplotlib ; extra == 'docs'
  - numpydoc ; extra == 'docs'
  - sphinx ; extra == 'docs'
  - pytest ; extra == 'tests'
  - pytest-cov ; extra == 'tests'
  - pytest-xdist ; extra == 'tests'
  requires_python: '>=3.8'
- pypi: https://files.pythonhosted.org/packages/91/a1/cf2472db20f7ce4a6be1253a81cfdf85ad9c7885ffbed7047fb72c24cf87/distlib-0.3.9-py2.py3-none-any.whl
  name: distlib
  version: 0.3.9
  sha256: 47f8c22fd27c27e25a65601af709b38e4f0a45ea4fc2e710f65755fa8caaaf87
- pypi: https://files.pythonhosted.org/packages/d5/7c/e9fcff7623954d86bdc17782036cbf715ecab1bec4847c008557affe1ca8/docstring_parser-0.16-py3-none-any.whl
  name: docstring-parser
  version: '0.16'
  sha256: bf0a1387354d3691d102edef7ec124f219ef639982d096e26e3b60aeffa90637
  requires_python: '>=3.6,<4.0'
- pypi: https://files.pythonhosted.org/packages/13/eb/07e3974964bfe05888457f7764cfe53b6b95082313c2be06fbbb72116372/dulwich-0.22.8-cp311-cp311-manylinux_2_17_x86_64.manylinux2014_x86_64.whl
  name: dulwich
  version: 0.22.8
  sha256: f7ae726f923057d36cdbb9f4fb7da0d0903751435934648b13f1b851f0e38ea1
  requires_dist:
  - urllib3>=1.25
  - fastimport ; extra == 'fastimport'
  - urllib3>=1.24.1 ; extra == 'https'
  - gpg ; extra == 'pgp'
  - paramiko ; extra == 'paramiko'
  - ruff==0.9.7 ; extra == 'dev'
  - mypy==1.15.0 ; extra == 'dev'
  requires_python: '>=3.9'
- pypi: https://files.pythonhosted.org/packages/49/e9/fae34e8ef6a9b78c3098a4428ed0e8f77cdeb334a7dc17c649abb686ed08/ecos-2.0.14-cp311-cp311-manylinux_2_17_x86_64.manylinux2014_x86_64.whl
  name: ecos
  version: 2.0.14
  sha256: 7a8be3b4856838ae351fec40fb3589181d52b41cf75bf4d35342686a508c37a6
  requires_dist:
  - numpy>=1.6
  - scipy>=0.9
- pypi: https://files.pythonhosted.org/packages/87/62/9773de14fe6c45c23649e98b83231fffd7b9892b6cf863251dc2afa73643/einops-0.8.1-py3-none-any.whl
  name: einops
  version: 0.8.1
  sha256: 919387eb55330f5757c6bea9165c5ff5cfe63a642682ea788a6d472576d81737
  requires_python: '>=3.8'
- pypi: https://files.pythonhosted.org/packages/91/9a/d882fd7562208456236fb2e62b762bf16fbc9ecde842bb871f676ca0f7e1/everett-3.1.0-py2.py3-none-any.whl
  name: everett
  version: 3.1.0
  sha256: db13891b849e45e54faea93ee79881d12458c5378f5b9b7f806eeff03ce1de3c
  requires_dist:
  - configobj ; extra == 'ini'
  - pyyaml ; extra == 'yaml'
- pypi: https://download.pytorch.org/whl/test/filelock-3.13.1-py3-none-any.whl
  name: filelock
  version: 3.13.1
  requires_dist:
  - furo>=2023.9.10 ; extra == 'docs'
  - sphinx-autodoc-typehints!=1.23.4,>=1.24 ; extra == 'docs'
  - sphinx>=7.2.6 ; extra == 'docs'
  - covdefaults>=2.3 ; extra == 'testing'
  - coverage>=7.3.2 ; extra == 'testing'
  - diff-cover>=8 ; extra == 'testing'
  - pytest-cov>=4.1 ; extra == 'testing'
  - pytest-mock>=3.12 ; extra == 'testing'
  - pytest-timeout>=2.2 ; extra == 'testing'
  - pytest>=7.4.3 ; extra == 'testing'
  - typing-extensions>=4.8 ; python_full_version < '3.11' and extra == 'typing'
  requires_python: '>=3.8'
- pypi: direct+https://github.com/Dao-AILab/flash-attention/releases/download/v2.7.4.post1/flash_attn-2.7.4.post1+cu12torch2.6cxx11abiTRUE-cp311-cp311-linux_x86_64.whl
  name: flash-attn
  version: 2.7.4.post1
  requires_dist:
  - torch
  - einops
  requires_python: '>=3.9'
- pypi: https://download.pytorch.org/whl/test/fonttools-4.53.0-cp311-cp311-manylinux_2_17_x86_64.manylinux2014_x86_64.whl
  name: fonttools
  version: 4.53.0
  requires_dist:
  - fs>=2.2.0,<3 ; extra == 'all'
  - lxml>=4.0 ; extra == 'all'
  - zopfli>=0.1.4 ; extra == 'all'
  - lz4>=1.7.4.2 ; extra == 'all'
  - pycairo ; extra == 'all'
  - matplotlib ; extra == 'all'
  - sympy ; extra == 'all'
  - skia-pathops>=0.5.0 ; extra == 'all'
  - uharfbuzz>=0.23.0 ; extra == 'all'
  - brotlicffi>=0.8.0 ; platform_python_implementation != 'CPython' and extra == 'all'
  - scipy ; platform_python_implementation != 'PyPy' and extra == 'all'
  - brotli>=1.0.1 ; platform_python_implementation == 'CPython' and extra == 'all'
  - munkres ; platform_python_implementation == 'PyPy' and extra == 'all'
  - unicodedata2>=15.1.0 ; python_full_version < '3.13' and extra == 'all'
  - xattr ; sys_platform == 'darwin' and extra == 'all'
  - lz4>=1.7.4.2 ; extra == 'graphite'
  - pycairo ; extra == 'interpolatable'
  - scipy ; platform_python_implementation != 'PyPy' and extra == 'interpolatable'
  - munkres ; platform_python_implementation == 'PyPy' and extra == 'interpolatable'
  - lxml>=4.0 ; extra == 'lxml'
  - skia-pathops>=0.5.0 ; extra == 'pathops'
  - matplotlib ; extra == 'plot'
  - uharfbuzz>=0.23.0 ; extra == 'repacker'
  - sympy ; extra == 'symfont'
  - xattr ; sys_platform == 'darwin' and extra == 'type1'
  - fs>=2.2.0,<3 ; extra == 'ufo'
  - unicodedata2>=15.1.0 ; python_full_version < '3.13' and extra == 'unicode'
  - zopfli>=0.1.4 ; extra == 'woff'
  - brotlicffi>=0.8.0 ; platform_python_implementation != 'CPython' and extra == 'woff'
  - brotli>=1.0.1 ; platform_python_implementation == 'CPython' and extra == 'woff'
  requires_python: '>=3.8'
- pypi: https://download.pytorch.org/whl/test/frozenlist-1.4.1-cp311-cp311-manylinux_2_5_x86_64.manylinux1_x86_64.manylinux_2_17_x86_64.manylinux2014_x86_64.whl
  name: frozenlist
  version: 1.4.1
  requires_python: '>=3.8'
- pypi: https://download.pytorch.org/whl/test/fsspec-2024.6.1-py3-none-any.whl
  name: fsspec
  version: 2024.6.1
  requires_dist:
  - adlfs ; extra == 'abfs'
  - adlfs ; extra == 'adl'
  - pyarrow>=1 ; extra == 'arrow'
  - dask ; extra == 'dask'
  - distributed ; extra == 'dask'
  - pre-commit ; extra == 'dev'
  - ruff ; extra == 'dev'
  - numpydoc ; extra == 'doc'
  - sphinx ; extra == 'doc'
  - sphinx-design ; extra == 'doc'
  - sphinx-rtd-theme ; extra == 'doc'
  - yarl ; extra == 'doc'
  - dropbox ; extra == 'dropbox'
  - dropboxdrivefs ; extra == 'dropbox'
  - requests ; extra == 'dropbox'
  - adlfs ; extra == 'full'
  - aiohttp!=4.0.0a0,!=4.0.0a1 ; extra == 'full'
  - dask ; extra == 'full'
  - distributed ; extra == 'full'
  - dropbox ; extra == 'full'
  - dropboxdrivefs ; extra == 'full'
  - fusepy ; extra == 'full'
  - gcsfs ; extra == 'full'
  - libarchive-c ; extra == 'full'
  - ocifs ; extra == 'full'
  - panel ; extra == 'full'
  - paramiko ; extra == 'full'
  - pyarrow>=1 ; extra == 'full'
  - pygit2 ; extra == 'full'
  - requests ; extra == 'full'
  - s3fs ; extra == 'full'
  - smbprotocol ; extra == 'full'
  - tqdm ; extra == 'full'
  - fusepy ; extra == 'fuse'
  - gcsfs ; extra == 'gcs'
  - pygit2 ; extra == 'git'
  - requests ; extra == 'github'
  - gcsfs ; extra == 'gs'
  - panel ; extra == 'gui'
  - pyarrow>=1 ; extra == 'hdfs'
  - aiohttp!=4.0.0a0,!=4.0.0a1 ; extra == 'http'
  - libarchive-c ; extra == 'libarchive'
  - ocifs ; extra == 'oci'
  - s3fs ; extra == 's3'
  - paramiko ; extra == 'sftp'
  - smbprotocol ; extra == 'smb'
  - paramiko ; extra == 'ssh'
  - aiohttp!=4.0.0a0,!=4.0.0a1 ; extra == 'test'
  - numpy ; extra == 'test'
  - pytest ; extra == 'test'
  - pytest-asyncio!=0.22.0 ; extra == 'test'
  - pytest-benchmark ; extra == 'test'
  - pytest-cov ; extra == 'test'
  - pytest-mock ; extra == 'test'
  - pytest-recording ; extra == 'test'
  - pytest-rerunfailures ; extra == 'test'
  - requests ; extra == 'test'
  - aiobotocore>=2.5.4,<3.0.0 ; extra == 'test-downstream'
  - dask-expr ; extra == 'test-downstream'
  - dask[dataframe,test] ; extra == 'test-downstream'
  - moto[server]>4,<5 ; extra == 'test-downstream'
  - pytest-timeout ; extra == 'test-downstream'
  - xarray ; extra == 'test-downstream'
  - adlfs ; extra == 'test-full'
  - aiohttp!=4.0.0a0,!=4.0.0a1 ; extra == 'test-full'
  - cloudpickle ; extra == 'test-full'
  - dask ; extra == 'test-full'
  - distributed ; extra == 'test-full'
  - dropbox ; extra == 'test-full'
  - dropboxdrivefs ; extra == 'test-full'
  - fastparquet ; extra == 'test-full'
  - fusepy ; extra == 'test-full'
  - gcsfs ; extra == 'test-full'
  - jinja2 ; extra == 'test-full'
  - kerchunk ; extra == 'test-full'
  - libarchive-c ; extra == 'test-full'
  - lz4 ; extra == 'test-full'
  - notebook ; extra == 'test-full'
  - numpy ; extra == 'test-full'
  - ocifs ; extra == 'test-full'
  - pandas ; extra == 'test-full'
  - panel ; extra == 'test-full'
  - paramiko ; extra == 'test-full'
  - pyarrow ; extra == 'test-full'
  - pyarrow>=1 ; extra == 'test-full'
  - pyftpdlib ; extra == 'test-full'
  - pygit2 ; extra == 'test-full'
  - pytest ; extra == 'test-full'
  - pytest-asyncio!=0.22.0 ; extra == 'test-full'
  - pytest-benchmark ; extra == 'test-full'
  - pytest-cov ; extra == 'test-full'
  - pytest-mock ; extra == 'test-full'
  - pytest-recording ; extra == 'test-full'
  - pytest-rerunfailures ; extra == 'test-full'
  - python-snappy ; extra == 'test-full'
  - requests ; extra == 'test-full'
  - smbprotocol ; extra == 'test-full'
  - tqdm ; extra == 'test-full'
  - urllib3 ; extra == 'test-full'
  - zarr ; extra == 'test-full'
  - zstandard ; extra == 'test-full'
  - tqdm ; extra == 'tqdm'
  requires_python: '>=3.8'
- conda: https://conda.anaconda.org/conda-forge/linux-64/gcc_impl_linux-64-13.3.0-h1e990d8_2.conda
  sha256: c3e9f243ea8292eecad78bb200d8f5b590e0f82bf7e7452a3a7c8df4eea6f774
  md5: f46cf0acdcb6019397d37df1e407ab91
  depends:
  - binutils_impl_linux-64 >=2.40
  - libgcc >=13.3.0
  - libgcc-devel_linux-64 13.3.0 hc03c837_102
  - libgomp >=13.3.0
  - libsanitizer 13.3.0 he8ea267_2
  - libstdcxx >=13.3.0
  - sysroot_linux-64
  license: GPL-3.0-only WITH GCC-exception-3.1
  license_family: GPL
  purls: []
  size: 66770653
  timestamp: 1740240400031
- conda: https://conda.anaconda.org/conda-forge/linux-64/gcc_linux-64-13.3.0-hc28eda2_8.conda
  sha256: 0294daf83875d475424f16eda49a17017f733bf565f9e8b3367d0374733f43f3
  md5: 0c56ca4bfe2b04e71fe67652d5aa3079
  depends:
  - binutils_linux-64
  - gcc_impl_linux-64 13.3.0.*
  - sysroot_linux-64
  license: BSD-3-Clause
  license_family: BSD
  purls: []
  size: 32448
  timestamp: 1740665998589
- conda: https://conda.anaconda.org/nvidia/linux-64/gds-tools-1.13.1.3-0.conda
  sha256: a4c681096f97d332e3fb9ccce100dc6c8fd826a856ccffa91b9d0382b2e357a4
  md5: 1907d5b984cf4d09c183f4b414360bcb
  depends:
  - __glibc >=2.17,<3.0.a0
  - cuda-version >=12.8,<12.9.0a0
  - libcufile >=1.13.1.3,<2.0a0
  - libgcc-ng >=11.2.0
  - libstdcxx-ng >=11.2.0
  license: LicenseRef-NVIDIA-End-User-License-Agreement
  size: 39614514
  timestamp: 1739384370945
- conda: https://conda.anaconda.org/conda-forge/linux-64/git-2.49.0-pl5321h59d505e_0.conda
  sha256: 9279eaa7c973f474a73607d65f9afc9c7d18e8374c45eaf5461c0969947a35be
  md5: 757e04df008ac271bf9fcc3ee21d5ea8
  depends:
  - __glibc >=2.17,<3.0.a0
  - libcurl >=8.12.1,<9.0a0
  - libexpat >=2.6.4,<3.0a0
  - libgcc >=13
  - libiconv >=1.18,<2.0a0
  - libzlib >=1.3.1,<2.0a0
  - openssl >=3.4.1,<4.0a0
  - pcre2 >=10.44,<10.45.0a0
  - perl 5.*
  license: GPL-2.0-or-later and LGPL-2.1-or-later
  purls: []
  size: 10702380
  timestamp: 1742298221381
- conda: https://conda.anaconda.org/conda-forge/linux-64/gmp-6.3.0-hac33072_2.conda
  sha256: 309cf4f04fec0c31b6771a5809a1909b4b3154a2208f52351e1ada006f4c750c
  md5: c94a5994ef49749880a8139cf9afcbe1
  depends:
  - libgcc-ng >=12
  - libstdcxx-ng >=12
  license: GPL-2.0-or-later OR LGPL-3.0-or-later
  purls: []
  size: 460055
  timestamp: 1718980856608
- conda: https://conda.anaconda.org/conda-forge/linux-64/gxx_impl_linux-64-13.3.0-hae580e1_2.conda
  sha256: 7cb36526a5c3e75ae07452aee5c9b6219f62fad9f85cc6d1dab5b21d1c4cc996
  md5: b55f02540605c322a47719029f8404cc
  depends:
  - gcc_impl_linux-64 13.3.0 h1e990d8_2
  - libstdcxx-devel_linux-64 13.3.0 hc03c837_102
  - sysroot_linux-64
  - tzdata
  license: GPL-3.0-only WITH GCC-exception-3.1
  license_family: GPL
  purls: []
  size: 13362974
  timestamp: 1740240672045
- conda: https://conda.anaconda.org/conda-forge/linux-64/gxx_linux-64-13.3.0-h6834431_8.conda
  sha256: 59f0236194a8ea93baf33b58f250edfc775a34ddf49d262f8d5852fc35711c02
  md5: e66a842289d61d859d6df8589159b07b
  depends:
  - binutils_linux-64
  - gcc_linux-64 13.3.0 hc28eda2_8
  - gxx_impl_linux-64 13.3.0.*
  - sysroot_linux-64
  license: BSD-3-Clause
  license_family: BSD
  purls: []
  size: 30781
  timestamp: 1740666017241
- pypi: https://files.pythonhosted.org/packages/03/71/c99f662d4832c8835453cf3476f95daa28372023bda4aa1fca9e97c24f09/h5py-3.13.0-cp311-cp311-manylinux_2_17_x86_64.manylinux2014_x86_64.whl
  name: h5py
  version: 3.13.0
  sha256: 782ff0ac39f455f21fd1c8ebc007328f65f43d56718a89327eec76677ebf238a
  requires_dist:
  - numpy>=1.19.3
  requires_python: '>=3.9'
- pypi: .
  name: hepattn
  version: 0.1.0
<<<<<<< HEAD
  sha256: 2c1d19ce234dd09d15b410b2a8061d6109d2dd3d8a13a6a25740a1f22c445a1c
=======
  sha256: 6048ee96146f01d43005f6a38918b739529597e3d99016c0788136936e66afa6
>>>>>>> e9668803
  requires_dist:
  - packaging
  - wheel
  - numpy
  - scipy
  - pytest>=8.3.3,<9
  - ruff==0.8.0
  - pre-commit>=4.0.1,<5
  - matplotlib==3.9.*
  - lightning==2.5.0.post0
  - comet-ml>=3.47.3,<4
  - pandas>=2.2.3,<3
  - pyarrow>=17.0.0
  - jsonargparse[signatures]>=4.34.0,<5
  - flash-attn @ https://github.com/Dao-AILab/flash-attention/releases/download/v2.7.4.post1/flash_attn-2.7.4.post1+cu12torch2.6cxx11abiTRUE-cp311-cp311-linux_x86_64.whl
  - torchjd>=0.5.0
  - lion-pytorch>=0.2.3,<0.3
  - awkward>=2.8.1
  - uproot>=5.6.0
  - h5py>=3.13.0
  - particle>=0.25.3
  - scikit-learn>=1.6.1,<2
  requires_python: ==3.11
  editable: true
- pypi: https://files.pythonhosted.org/packages/aa/44/afb4051adec67d014ad8bfe45a068ec21f95b1dd357411772c9a5baa0b97/hepunits-2.3.5-py3-none-any.whl
  name: hepunits
  version: 2.3.5
  sha256: 7f4511be95a1f0b87f297e035c0d3515cacdfd92a43306d466cd46cf19ba1b8d
  requires_dist:
  - pytest-cov>=2.8.0 ; extra == 'all'
  - pytest>=6 ; extra == 'all'
  - pytest-cov>=2.8.0 ; extra == 'dev'
  - pytest>=6 ; extra == 'dev'
  - pytest-cov>=2.8.0 ; extra == 'test'
  - pytest>=6 ; extra == 'test'
  requires_python: '>=3.8'
- pypi: https://files.pythonhosted.org/packages/07/ce/0845144ed1f0e25db5e7a79c2354c1da4b5ce392b8966449d5db8dca18f1/identify-2.6.9-py2.py3-none-any.whl
  name: identify
  version: 2.6.9
  sha256: c98b4322da415a8e5a70ff6e51fbc2d2932c015532d77e9f8537b4ba7813b150
  requires_dist:
  - ukkonen ; extra == 'license'
  requires_python: '>=3.9'
- pypi: https://download.pytorch.org/whl/test/idna-3.10-py3-none-any.whl
  name: idna
  version: '3.10'
  requires_dist:
  - ruff>=0.6.2 ; extra == 'all'
  - mypy>=1.11.2 ; extra == 'all'
  - pytest>=8.3.2 ; extra == 'all'
  - flake8>=7.1.1 ; extra == 'all'
  requires_python: '>=3.6'
- pypi: https://download.pytorch.org/whl/test/importlib_metadata-7.1.0-py3-none-any.whl
  name: importlib-metadata
  version: 7.1.0
  requires_dist:
  - zipp>=0.5
  - typing-extensions>=3.6.4 ; python_full_version < '3.8'
  - sphinx>=3.5 ; extra == 'docs'
  - jaraco-packaging>=9.3 ; extra == 'docs'
  - rst-linker>=1.9 ; extra == 'docs'
  - furo ; extra == 'docs'
  - sphinx-lint ; extra == 'docs'
  - jaraco-tidelift>=1.4 ; extra == 'docs'
  - ipython ; extra == 'perf'
  - pytest>=6 ; extra == 'testing'
  - pytest-checkdocs>=2.4 ; extra == 'testing'
  - pytest-cov ; extra == 'testing'
  - pytest-enabler>=2.2 ; extra == 'testing'
  - pytest-ruff>=0.2.1 ; extra == 'testing'
  - packaging ; extra == 'testing'
  - pyfakefs ; extra == 'testing'
  - flufl-flake8 ; extra == 'testing'
  - pytest-perf>=0.9.2 ; extra == 'testing'
  - jaraco-test>=5.4 ; extra == 'testing'
  - pytest-mypy ; platform_python_implementation != 'PyPy' and extra == 'testing'
  - importlib-resources>=1.3 ; python_full_version < '3.9' and extra == 'testing'
  requires_python: '>=3.8'
- pypi: https://download.pytorch.org/whl/test/importlib_resources-6.4.0-py3-none-any.whl
  name: importlib-resources
  version: 6.4.0
  requires_dist:
  - zipp>=3.1.0 ; python_full_version < '3.10'
  - sphinx>=3.5 ; extra == 'docs'
  - sphinx<7.2.5 ; extra == 'docs'
  - jaraco-packaging>=9.3 ; extra == 'docs'
  - rst-linker>=1.9 ; extra == 'docs'
  - furo ; extra == 'docs'
  - sphinx-lint ; extra == 'docs'
  - jaraco-tidelift>=1.4 ; extra == 'docs'
  - pytest>=6 ; extra == 'testing'
  - pytest-checkdocs>=2.4 ; extra == 'testing'
  - pytest-cov ; extra == 'testing'
  - pytest-enabler>=2.2 ; extra == 'testing'
  - pytest-ruff>=0.2.1 ; extra == 'testing'
  - zipp>=3.17 ; extra == 'testing'
  - jaraco-test>=5.4 ; extra == 'testing'
  - pytest-mypy ; platform_python_implementation != 'PyPy' and extra == 'testing'
  requires_python: '>=3.8'
- pypi: https://files.pythonhosted.org/packages/2c/e1/e6716421ea10d38022b952c159d5161ca1193197fb744506875fbb87ea7b/iniconfig-2.1.0-py3-none-any.whl
  name: iniconfig
  version: 2.1.0
  sha256: 9deba5723312380e77435581c6bf4935c94cbfab9b1ed33ef8d238ea168eb760
  requires_python: '>=3.8'
- pypi: https://download.pytorch.org/whl/test/Jinja2-3.1.4-py3-none-any.whl
  name: jinja2
  version: 3.1.4
  requires_dist:
  - markupsafe>=2.0
  - babel>=2.7 ; extra == 'i18n'
  requires_python: '>=3.7'
- pypi: https://files.pythonhosted.org/packages/91/29/df4b9b42f2be0b623cbd5e2140cafcaa2bef0759a00b7b70104dcfe2fb51/joblib-1.4.2-py3-none-any.whl
  name: joblib
  version: 1.4.2
  sha256: 06d478d5674cbc267e7496a410ee875abd68e4340feff4490bcb7afb88060ae6
  requires_python: '>=3.8'
- pypi: https://files.pythonhosted.org/packages/f5/24/d3b1f6c22407c17a66e37d97cef61900d36595108c234aa18f5ac6a5828e/jsonargparse-4.38.0-py3-none-any.whl
  name: jsonargparse
  version: 4.38.0
  sha256: 6e0567f40db3dd71621d74909613f3fc29d3d8732db7785a83bb70123f994501
  requires_dist:
  - pyyaml>=3.13
  - jsonargparse[signatures] ; extra == 'all'
  - jsonargparse[jsonschema] ; extra == 'all'
  - jsonargparse[jsonnet] ; extra == 'all'
  - jsonargparse[toml] ; extra == 'all'
  - jsonargparse[urls] ; extra == 'all'
  - jsonargparse[fsspec] ; extra == 'all'
  - jsonargparse[ruyaml] ; extra == 'all'
  - jsonargparse[omegaconf] ; extra == 'all'
  - jsonargparse[typing-extensions] ; extra == 'all'
  - jsonargparse[reconplogger] ; extra == 'all'
  - jsonargparse[typing-extensions] ; extra == 'signatures'
  - docstring-parser>=0.15 ; extra == 'signatures'
  - typeshed-client>=2.1.0 ; extra == 'signatures'
  - jsonschema>=3.2.0 ; extra == 'jsonschema'
  - jsonnet>=0.13.0 ; python_full_version < '3.13' and os_name == 'posix' and extra == 'jsonnet'
  - jsonnet-binary>=0.17.0 ; python_full_version < '3.13' and os_name != 'posix' and extra == 'jsonnet'
  - jsonnet-sdist==2024.6.23 ; python_full_version == '3.13.*' and extra == 'jsonnet'
  - toml>=0.10.2 ; extra == 'toml'
  - requests>=2.18.4 ; extra == 'urls'
  - fsspec>=0.8.4 ; extra == 'fsspec'
  - shtab>=1.7.1 ; extra == 'shtab'
  - argcomplete>=3.5.1 ; extra == 'argcomplete'
  - ruyaml>=0.20.0 ; extra == 'ruyaml'
  - omegaconf>=2.1.1 ; extra == 'omegaconf'
  - typing-extensions>=3.10.0.0 ; python_full_version < '3.10' and extra == 'typing-extensions'
  - reconplogger>=4.4.0 ; extra == 'reconplogger'
  - jsonargparse[test-no-urls] ; extra == 'test'
  - jsonargparse[shtab] ; extra == 'test'
  - jsonargparse[argcomplete] ; extra == 'test'
  - types-pyyaml>=6.0.11 ; extra == 'test'
  - types-requests>=2.28.9 ; extra == 'test'
  - responses>=0.12.0 ; extra == 'test'
  - pydantic>=2.3.0 ; extra == 'test'
  - attrs>=22.2.0 ; extra == 'test'
  - pytest>=6.2.5 ; extra == 'test-no-urls'
  - pytest-subtests>=0.8.0 ; extra == 'test-no-urls'
  - jsonargparse[test-no-urls] ; extra == 'coverage'
  - pytest-cov>=4.0.0 ; extra == 'coverage'
  - jsonargparse[test] ; extra == 'dev'
  - jsonargparse[coverage] ; extra == 'dev'
  - jsonargparse[doc] ; extra == 'dev'
  - pre-commit>=2.19.0 ; extra == 'dev'
  - tox>=3.25.0 ; extra == 'dev'
  - build>=0.10.0 ; extra == 'dev'
  - sphinx>=1.7.9,<8.0.0 ; extra == 'doc'
  - sphinx-rtd-theme>=1.2.2 ; extra == 'doc'
  - autodocsumm>=0.1.10 ; extra == 'doc'
  - sphinx-autodoc-typehints>=1.19.5 ; extra == 'doc'
  - bump2version>=0.5.11 ; extra == 'maintainer'
  - twine>=4.0.2 ; extra == 'maintainer'
  requires_python: '>=3.8'
- pypi: https://files.pythonhosted.org/packages/69/4a/4f9dbeb84e8850557c02365a0eee0649abe5eb1d84af92a25731c6c0f922/jsonschema-4.23.0-py3-none-any.whl
  name: jsonschema
  version: 4.23.0
  sha256: fbadb6f8b144a8f8cf9f0b89ba94501d143e50411a1278633f56a7acf7fd5566
  requires_dist:
  - attrs>=22.2.0
  - importlib-resources>=1.4.0 ; python_full_version < '3.9'
  - jsonschema-specifications>=2023.3.6
  - pkgutil-resolve-name>=1.3.10 ; python_full_version < '3.9'
  - referencing>=0.28.4
  - rpds-py>=0.7.1
  - fqdn ; extra == 'format'
  - idna ; extra == 'format'
  - isoduration ; extra == 'format'
  - jsonpointer>1.13 ; extra == 'format'
  - rfc3339-validator ; extra == 'format'
  - rfc3987 ; extra == 'format'
  - uri-template ; extra == 'format'
  - webcolors>=1.11 ; extra == 'format'
  - fqdn ; extra == 'format-nongpl'
  - idna ; extra == 'format-nongpl'
  - isoduration ; extra == 'format-nongpl'
  - jsonpointer>1.13 ; extra == 'format-nongpl'
  - rfc3339-validator ; extra == 'format-nongpl'
  - rfc3986-validator>0.1.0 ; extra == 'format-nongpl'
  - uri-template ; extra == 'format-nongpl'
  - webcolors>=24.6.0 ; extra == 'format-nongpl'
  requires_python: '>=3.8'
- pypi: https://files.pythonhosted.org/packages/d1/0f/8910b19ac0670a0f80ce1008e5e751c4a57e14d2c4c13a482aa6079fa9d6/jsonschema_specifications-2024.10.1-py3-none-any.whl
  name: jsonschema-specifications
  version: 2024.10.1
  sha256: a09a0680616357d9a0ecf05c12ad234479f549239d0f5b55f3deea67475da9bf
  requires_dist:
  - referencing>=0.31.0
  requires_python: '>=3.9'
- conda: https://conda.anaconda.org/conda-forge/noarch/kernel-headers_linux-64-3.10.0-he073ed8_18.conda
  sha256: a922841ad80bd7b222502e65c07ecb67e4176c4fa5b03678a005f39fcc98be4b
  md5: ad8527bf134a90e1c9ed35fa0b64318c
  constrains:
  - sysroot_linux-64 ==2.17
  license: LGPL-2.0-or-later AND LGPL-2.0-or-later WITH exceptions AND GPL-2.0-or-later AND MPL-2.0
  license_family: GPL
  purls: []
  size: 943486
  timestamp: 1729794504440
- conda: https://conda.anaconda.org/conda-forge/linux-64/keyutils-1.6.1-h166bdaf_0.tar.bz2
  sha256: 150c05a6e538610ca7c43beb3a40d65c90537497a4f6a5f4d15ec0451b6f5ebb
  md5: 30186d27e2c9fa62b45fb1476b7200e3
  depends:
  - libgcc-ng >=10.3.0
  license: LGPL-2.1-or-later
  purls: []
  size: 117831
  timestamp: 1646151697040
- pypi: https://download.pytorch.org/whl/test/kiwisolver-1.4.5-cp311-cp311-manylinux_2_17_x86_64.manylinux2014_x86_64.whl
  name: kiwisolver
  version: 1.4.5
  requires_dist:
  - typing-extensions ; python_full_version < '3.8'
  requires_python: '>=3.7'
- conda: https://conda.anaconda.org/conda-forge/linux-64/krb5-1.21.3-h659f571_0.conda
  sha256: 99df692f7a8a5c27cd14b5fb1374ee55e756631b9c3d659ed3ee60830249b238
  md5: 3f43953b7d3fb3aaa1d0d0723d91e368
  depends:
  - keyutils >=1.6.1,<2.0a0
  - libedit >=3.1.20191231,<3.2.0a0
  - libedit >=3.1.20191231,<4.0a0
  - libgcc-ng >=12
  - libstdcxx-ng >=12
  - openssl >=3.3.1,<4.0a0
  license: MIT
  license_family: MIT
  purls: []
  size: 1370023
  timestamp: 1719463201255
- conda: https://conda.anaconda.org/conda-forge/linux-64/ld_impl_linux-64-2.43-h712a8e2_4.conda
  sha256: db73f38155d901a610b2320525b9dd3b31e4949215c870685fd92ea61b5ce472
  md5: 01f8d123c96816249efd255a31ad7712
  depends:
  - __glibc >=2.17,<3.0.a0
  constrains:
  - binutils_impl_linux-64 2.43
  license: GPL-3.0-only
  license_family: GPL
  purls: []
  size: 671240
  timestamp: 1740155456116
- conda: https://conda.anaconda.org/nvidia/linux-64/libcublas-12.8.4.1-0.conda
  sha256: 9ca28aa9b2772bbe3b19373b38dba6161e925e70af88e95d4dc4ff6ee91b7040
  md5: 7994d9b87f283ff66b4450adce91b809
  depends:
  - __glibc >=2.17,<3.0.a0
  - cuda-nvrtc
  - cuda-version >=12.8,<12.9.0a0
  - libgcc-ng >=11.2.0
  - libstdcxx-ng >=11.2.0
  license: LicenseRef-NVIDIA-End-User-License-Agreement
  size: 471309023
  timestamp: 1740555390251
- conda: https://conda.anaconda.org/nvidia/linux-64/libcublas-dev-12.8.4.1-0.conda
  sha256: bd10eca0ca52067165cf9f79fc412165a8c6a5e4d9e0f2f4112456bcca010fc9
  md5: 71af4444cec56e497ea523fd3e0cb018
  depends:
  - __glibc >=2.17,<3.0.a0
  - cuda-version >=12.8,<12.9.0a0
  - libcublas 12.8.4.1 0
  - libgcc-ng >=11.2.0
  - libstdcxx-ng >=11.2.0
  constrains:
  - libcublas-static >=12.8.4.1
  license: LicenseRef-NVIDIA-End-User-License-Agreement
  size: 85672
  timestamp: 1740556217464
- conda: https://conda.anaconda.org/nvidia/linux-64/libcublas-static-12.8.4.1-0.conda
  sha256: a56eaf1e40127e0212d5d2cfaa78107dd6258e7c9d270a6538925873d8b739c8
  md5: 54ff2526faec4e4433ce0b5adfd05472
  depends:
  - __glibc >=2.17,<3.0.a0
  - cuda-nvrtc
  - cuda-version >=12.8,<12.9.0a0
  - libgcc-ng >=11.2.0
  - libstdcxx-ng >=11.2.0
  license: LicenseRef-NVIDIA-End-User-License-Agreement
  size: 494616363
  timestamp: 1740555764793
- conda: https://conda.anaconda.org/nvidia/linux-64/libcufft-11.3.3.83-0.conda
  sha256: ae44a5a8db563a57f3b9cb75ac0a1d0c9b259da7302d62686ac949d1fc82cb00
  md5: 548ef6156b3a5f4f3d74f14161b0befd
  depends:
  - __glibc >=2.17,<3.0.a0
  - cuda-version >=12.8,<12.9.0a0
  - libgcc-ng >=11.2.0
  - libstdcxx-ng >=11.2.0
  license: LicenseRef-NVIDIA-End-User-License-Agreement
  size: 154805329
  timestamp: 1741042299898
- conda: https://conda.anaconda.org/nvidia/linux-64/libcufft-dev-11.3.3.83-0.conda
  sha256: 96260d551a037ead82ae8336dd13ae8699245344a4a1c79d9327802739c9bb66
  md5: 1dec04f952445ef867a5bcb275a0800b
  depends:
  - __glibc >=2.17,<3.0.a0
  - cuda-version >=12.8,<12.9.0a0
  - libcufft 11.3.3.83 0
  - libgcc-ng >=11.2.0
  - libstdcxx-ng >=11.2.0
  constrains:
  - libcufft-static >=11.3.3.83
  license: LicenseRef-NVIDIA-End-User-License-Agreement
  size: 28713
  timestamp: 1741042647139
- conda: https://conda.anaconda.org/nvidia/linux-64/libcufft-static-11.3.3.83-0.conda
  sha256: 6aef6e8ef815ad6ad864b204930439fa9f31bc7a01291ed03acdc958fad29a4b
  md5: 373de7290fda84dc499b7c87c42a2c8f
  depends:
  - __glibc >=2.17,<3.0.a0
  - cuda-version >=12.8,<12.9.0a0
  - libgcc-ng >=11.2.0
  - libstdcxx-ng >=11.2.0
  license: LicenseRef-NVIDIA-End-User-License-Agreement
  size: 310247456
  timestamp: 1741042416539
- conda: https://conda.anaconda.org/nvidia/linux-64/libcufile-1.13.1.3-0.conda
  sha256: 1baea90ca1cf2f5f9a891415c582ba8af294d4baaf86cc8343e64e3987393033
  md5: b4acfac0c47ab5c614f152ada50f889d
  depends:
  - __glibc >=2.17,<3.0.a0
  - cuda-version >=12.8,<12.9.0a0
  - libgcc-ng >=11.2.0
  - libstdcxx-ng >=11.2.0
  license: LicenseRef-NVIDIA-End-User-License-Agreement
  size: 958447
  timestamp: 1739384347871
- conda: https://conda.anaconda.org/nvidia/linux-64/libcufile-dev-1.13.1.3-0.conda
  sha256: 281f824725f058ea0e6ace1f47e9853ac2d6751772eb20969b09998a694429f5
  md5: 624084fd04da168f6004b57a7c0e8d29
  depends:
  - __glibc >=2.17,<3.0.a0
  - cuda-version >=12.8,<12.9.0a0
  - libcufile 1.13.1.3 0
  - libgcc-ng >=11.2.0
  - libstdcxx-ng >=11.2.0
  constrains:
  - libcufile-static >=1.13.1.3
  license: LicenseRef-NVIDIA-End-User-License-Agreement
  size: 29490
  timestamp: 1739384366892
- conda: https://conda.anaconda.org/nvidia/linux-64/libcufile-static-1.13.1.3-0.conda
  sha256: dd0b1d3fd357a86f8df3be23b5dc924694271eb11b1483f1020701766e92c33d
  md5: 7f8589bf95127297657551f9646f296f
  depends:
  - __glibc >=2.17,<3.0.a0
  - cuda-version >=12.8,<12.9.0a0
  - libgcc-ng >=11.2.0
  - libstdcxx-ng >=11.2.0
  license: LicenseRef-NVIDIA-End-User-License-Agreement
  size: 3179418
  timestamp: 1739384354448
- conda: https://conda.anaconda.org/nvidia/linux-64/libcurand-10.3.9.90-0.conda
  sha256: 2009fa1710802de906a8210725646e696d9277e245f59888e722f7d342035c61
  md5: e2cd451c5d14344f5e19660e895d5665
  depends:
  - __glibc >=2.17,<3.0.a0
  - cuda-version >=12.8,<12.9.0a0
  - libgcc-ng >=11.2.0
  - libstdcxx-ng >=11.2.0
  license: LicenseRef-NVIDIA-End-User-License-Agreement
  size: 45658220
  timestamp: 1739445666652
- conda: https://conda.anaconda.org/nvidia/linux-64/libcurand-dev-10.3.9.90-0.conda
  sha256: 1d2b78bd3f612521527aacfd68df133b75a3c71ca5c4f06c4ff7ed3a8316facf
  md5: 0b65128cb045500cb15d84406eb60b70
  depends:
  - __glibc >=2.17,<3.0.a0
  - cuda-version >=12.8,<12.9.0a0
  - libcurand 10.3.9.90 0
  - libgcc-ng >=11.2.0
  - libstdcxx-ng >=11.2.0
  constrains:
  - libcurand-static >=10.3.9.90
  license: LicenseRef-NVIDIA-End-User-License-Agreement
  size: 268146
  timestamp: 1739445755236
- conda: https://conda.anaconda.org/nvidia/linux-64/libcurand-static-10.3.9.90-0.conda
  sha256: eb62531232eac9672f09abe3b99339af4d3e0d9a8f4a1b3f02590024782e3f0f
  md5: 5102bb508fcfbb68151e51138c79aed8
  depends:
  - __glibc >=2.17,<3.0.a0
  - cuda-version >=12.8,<12.9.0a0
  - libgcc-ng >=11.2.0
  - libstdcxx-ng >=11.2.0
  license: LicenseRef-NVIDIA-End-User-License-Agreement
  size: 45562687
  timestamp: 1739445713479
- conda: https://conda.anaconda.org/conda-forge/linux-64/libcurl-8.13.0-h332b0f4_0.conda
  sha256: 38e528acfaa0276b7052f4de44271ff9293fdb84579650601a8c49dac171482a
  md5: cbdc92ac0d93fe3c796e36ad65c7905c
  depends:
  - __glibc >=2.17,<3.0.a0
  - krb5 >=1.21.3,<1.22.0a0
  - libgcc >=13
  - libnghttp2 >=1.64.0,<2.0a0
  - libssh2 >=1.11.1,<2.0a0
  - libzlib >=1.3.1,<2.0a0
  - openssl >=3.4.1,<4.0a0
  - zstd >=1.5.7,<1.6.0a0
  license: curl
  license_family: MIT
  purls: []
  size: 438088
  timestamp: 1743601695669
- conda: https://conda.anaconda.org/nvidia/linux-64/libcusolver-11.7.3.90-0.conda
  sha256: ff8e9c9ebd1fcf9acdea07f34a15a8da520ac6e2e3cc98b583319473ea54506c
  md5: d98e294258b6df4c81ab30468a8b7b3e
  depends:
  - __glibc >=2.17,<3.0.a0
  - cuda-version >=12.8,<12.9.0a0
  - libcublas
  - libcusparse
  - libgcc-ng >=11.2.0
  - libnvjitlink
  - libstdcxx-ng >=11.2.0
  license: LicenseRef-NVIDIA-End-User-License-Agreement
  size: 164428802
  timestamp: 1739450284402
- conda: https://conda.anaconda.org/nvidia/linux-64/libcusolver-dev-11.7.3.90-0.conda
  sha256: d2363546c2dfb6a3ecd1e0906be9c8d8bc5f8e9be19194bf788cf08d5bdad790
  md5: 371f8306b1d47b6329a71a698e0ed3fe
  depends:
  - __glibc >=2.17,<3.0.a0
  - cuda-version >=12.8,<12.9.0a0
  - libcusolver 11.7.3.90 0
  - libgcc-ng >=11.2.0
  - libstdcxx-ng >=11.2.0
  constrains:
  - libcusolver-static >=11.7.3.90
  license: LicenseRef-NVIDIA-End-User-License-Agreement
  size: 56453
  timestamp: 1739450506827
- conda: https://conda.anaconda.org/nvidia/linux-64/libcusolver-static-11.7.3.90-0.conda
  sha256: c389c55f4c004e996b1f70d25b96b76081b7c3494abd91d057a4b39d36d1fbb0
  md5: 5c4fbd5e3b6308da4479293d69bc203e
  depends:
  - __glibc >=2.17,<3.0.a0
  - cuda-version >=12.8,<12.9.0a0
  - libcublas-static
  - libcusparse-static
  - libgcc-ng >=11.2.0
  - libstdcxx-ng >=11.2.0
  license: LicenseRef-NVIDIA-End-User-License-Agreement
  size: 106639526
  timestamp: 1739450418106
- conda: https://conda.anaconda.org/nvidia/linux-64/libcusparse-12.5.8.93-0.conda
  sha256: 64cdd090cecc5fe70a184414f1ca50ff9b248d1611c51e6c955adfd8479b5288
  md5: 5034092cb6bdbb790da416e63534af24
  depends:
  - __glibc >=2.17,<3.0.a0
  - cuda-version >=12.8,<12.9.0a0
  - libgcc-ng >=11.2.0
  - libnvjitlink
  - libstdcxx-ng >=11.2.0
  license: LicenseRef-NVIDIA-End-User-License-Agreement
  size: 170224803
  timestamp: 1740556780419
- conda: https://conda.anaconda.org/nvidia/linux-64/libcusparse-dev-12.5.8.93-0.conda
  sha256: 67b7bb7e0bb43e412161aa9a83f506a8935be198612fda2120bb1fb416ec9029
  md5: d86474567adae191bc2d8714b095a276
  depends:
  - __glibc >=2.17,<3.0.a0
  - cuda-version >=12.8,<12.9.0a0
  - libcusparse 12.5.8.93 0
  - libgcc-ng >=11.2.0
  - libnvjitlink
  - libstdcxx-ng >=11.2.0
  constrains:
  - libcusparse-static >=12.5.8.93
  license: LicenseRef-NVIDIA-End-User-License-Agreement
  size: 47807
  timestamp: 1740557069121
- conda: https://conda.anaconda.org/nvidia/linux-64/libcusparse-static-12.5.8.93-0.conda
  sha256: bbfbbe14b8a87979f571dca7045a073897ede4e2a16aafd31b8ff896a88aae1b
  md5: f4668c0a095c1d99a80a803e1f72c115
  depends:
  - __glibc >=2.17,<3.0.a0
  - cuda-version >=12.8,<12.9.0a0
  - libgcc-ng >=11.2.0
  - libstdcxx-ng >=11.2.0
  license: LicenseRef-NVIDIA-End-User-License-Agreement
  size: 173278649
  timestamp: 1740556921148
- conda: https://conda.anaconda.org/conda-forge/linux-64/libedit-3.1.20250104-pl5321h7949ede_0.conda
  sha256: d789471216e7aba3c184cd054ed61ce3f6dac6f87a50ec69291b9297f8c18724
  md5: c277e0a4d549b03ac1e9d6cbbe3d017b
  depends:
  - ncurses
  - __glibc >=2.17,<3.0.a0
  - libgcc >=13
  - ncurses >=6.5,<7.0a0
  license: BSD-2-Clause
  license_family: BSD
  purls: []
  size: 134676
  timestamp: 1738479519902
- conda: https://conda.anaconda.org/conda-forge/linux-64/libev-4.33-hd590300_2.conda
  sha256: 1cd6048169fa0395af74ed5d8f1716e22c19a81a8a36f934c110ca3ad4dd27b4
  md5: 172bf1cd1ff8629f2b1179945ed45055
  depends:
  - libgcc-ng >=12
  license: BSD-2-Clause
  license_family: BSD
  purls: []
  size: 112766
  timestamp: 1702146165126
- conda: https://conda.anaconda.org/conda-forge/linux-64/libexpat-2.7.0-h5888daf_0.conda
  sha256: 33ab03438aee65d6aa667cf7d90c91e5e7d734c19a67aa4c7040742c0a13d505
  md5: db0bfbe7dd197b68ad5f30333bae6ce0
  depends:
  - __glibc >=2.17,<3.0.a0
  - libgcc >=13
  constrains:
  - expat 2.7.0.*
  license: MIT
  license_family: MIT
  purls: []
  size: 74427
  timestamp: 1743431794976
- conda: https://conda.anaconda.org/conda-forge/linux-64/libffi-3.4.6-h2dba641_1.conda
  sha256: 764432d32db45466e87f10621db5b74363a9f847d2b8b1f9743746cd160f06ab
  md5: ede4673863426c0883c0063d853bbd85
  depends:
  - __glibc >=2.17,<3.0.a0
  - libgcc >=13
  license: MIT
  license_family: MIT
  purls: []
  size: 57433
  timestamp: 1743434498161
- conda: https://conda.anaconda.org/conda-forge/linux-64/libgcc-14.2.0-h767d61c_2.conda
  sha256: 3a572d031cb86deb541d15c1875aaa097baefc0c580b54dc61f5edab99215792
  md5: ef504d1acbd74b7cc6849ef8af47dd03
  depends:
  - __glibc >=2.17,<3.0.a0
  - _openmp_mutex >=4.5
  constrains:
  - libgomp 14.2.0 h767d61c_2
  - libgcc-ng ==14.2.0=*_2
  license: GPL-3.0-only WITH GCC-exception-3.1
  license_family: GPL
  purls: []
  size: 847885
  timestamp: 1740240653082
- conda: https://conda.anaconda.org/conda-forge/noarch/libgcc-devel_linux-64-13.3.0-hc03c837_102.conda
  sha256: 538544a2e0651bfeb0348ca6469b6b608606f6080a0b5a531af3a3852fec0215
  md5: 4c1d6961a6a54f602ae510d9bf31fa60
  depends:
  - __unix
  license: GPL-3.0-only WITH GCC-exception-3.1
  license_family: GPL
  purls: []
  size: 2597400
  timestamp: 1740240211859
- conda: https://conda.anaconda.org/conda-forge/linux-64/libgcc-ng-14.2.0-h69a702a_2.conda
  sha256: fb7558c328b38b2f9d2e412c48da7890e7721ba018d733ebdfea57280df01904
  md5: a2222a6ada71fb478682efe483ce0f92
  depends:
  - libgcc 14.2.0 h767d61c_2
  license: GPL-3.0-only WITH GCC-exception-3.1
  license_family: GPL
  purls: []
  size: 53758
  timestamp: 1740240660904
- conda: https://conda.anaconda.org/conda-forge/linux-64/libgomp-14.2.0-h767d61c_2.conda
  sha256: 1a3130e0b9267e781b89399580f3163632d59fe5b0142900d63052ab1a53490e
  md5: 06d02030237f4d5b3d9a7e7d348fe3c6
  depends:
  - __glibc >=2.17,<3.0.a0
  license: GPL-3.0-only WITH GCC-exception-3.1
  license_family: GPL
  purls: []
  size: 459862
  timestamp: 1740240588123
- conda: https://conda.anaconda.org/conda-forge/linux-64/libiconv-1.18-h4ce23a2_1.conda
  sha256: 18a4afe14f731bfb9cf388659994263904d20111e42f841e9eea1bb6f91f4ab4
  md5: e796ff8ddc598affdf7c173d6145f087
  depends:
  - __glibc >=2.17,<3.0.a0
  - libgcc >=13
  license: LGPL-2.1-only
  purls: []
  size: 713084
  timestamp: 1740128065462
- conda: https://conda.anaconda.org/conda-forge/linux-64/liblzma-5.8.1-hb9d3cd8_0.conda
  sha256: f4f21dfc54b08d462f707b771ecce3fa9bc702a2a05b55654f64154f48b141ef
  md5: 0e87378639676987af32fee53ba32258
  depends:
  - __glibc >=2.17,<3.0.a0
  - libgcc >=13
  license: 0BSD
  purls: []
  size: 112709
  timestamp: 1743771086123
- conda: https://conda.anaconda.org/conda-forge/linux-64/libnghttp2-1.64.0-h161d5f1_0.conda
  sha256: b0f2b3695b13a989f75d8fd7f4778e1c7aabe3b36db83f0fe80b2cd812c0e975
  md5: 19e57602824042dfd0446292ef90488b
  depends:
  - __glibc >=2.17,<3.0.a0
  - c-ares >=1.32.3,<2.0a0
  - libev >=4.33,<4.34.0a0
  - libev >=4.33,<5.0a0
  - libgcc >=13
  - libstdcxx >=13
  - libzlib >=1.3.1,<2.0a0
  - openssl >=3.3.2,<4.0a0
  license: MIT
  license_family: MIT
  purls: []
  size: 647599
  timestamp: 1729571887612
- conda: https://conda.anaconda.org/nvidia/linux-64/libnpp-12.3.3.100-0.conda
  sha256: e84818f770a2b8e04f87f65da4a00397732c2a50703aa5e65cb06ff998299598
  md5: c92d8e6c7ccb04d58ca44b61f1170c1a
  depends:
  - __glibc >=2.17,<3.0.a0
  - cuda-version >=12.8,<12.9.0a0
  - libgcc-ng >=11.2.0
  - libstdcxx-ng >=11.2.0
  license: LicenseRef-NVIDIA-End-User-License-Agreement
  size: 137034760
  timestamp: 1739448158656
- conda: https://conda.anaconda.org/nvidia/linux-64/libnpp-dev-12.3.3.100-0.conda
  sha256: f7ea20ba53ab78268bc0ab7610cf829ff88ed7c5af9ae3d65aba0657ca6f3c77
  md5: 7ea954e166346d7a530ea2d1bacacfc3
  depends:
  - __glibc >=2.17,<3.0.a0
  - cuda-version >=12.8,<12.9.0a0
  - libgcc-ng >=11.2.0
  - libnpp 12.3.3.100 0
  - libstdcxx-ng >=11.2.0
  constrains:
  - libnpp-static >=12.3.3.100
  license: LicenseRef-NVIDIA-End-User-License-Agreement
  size: 450203
  timestamp: 1739448373681
- conda: https://conda.anaconda.org/nvidia/linux-64/libnpp-static-12.3.3.100-0.conda
  sha256: de488e20d7cda8175c4b2780bc7f45b0d75e3c1c21aa3fdfce4529a2dd80d5cd
  md5: 678a90e6a2fde9a6a07bcd556fc7c52d
  depends:
  - __glibc >=2.17,<3.0.a0
  - cuda-version >=12.8,<12.9.0a0
  - libgcc-ng >=11.2.0
  - libstdcxx-ng >=11.2.0
  license: LicenseRef-NVIDIA-End-User-License-Agreement
  size: 134006499
  timestamp: 1739448265755
- conda: https://conda.anaconda.org/conda-forge/linux-64/libnsl-2.0.1-hd590300_0.conda
  sha256: 26d77a3bb4dceeedc2a41bd688564fe71bf2d149fdcf117049970bc02ff1add6
  md5: 30fd6e37fe21f86f4bd26d6ee73eeec7
  depends:
  - libgcc-ng >=12
  license: LGPL-2.1-only
  license_family: GPL
  purls: []
  size: 33408
  timestamp: 1697359010159
- conda: https://conda.anaconda.org/nvidia/linux-64/libnvfatbin-12.8.90-0.conda
  sha256: 993d2bd52b7d5a630869132e3c66dad8beaeb3fe0a250fd2d7cf3b7105aeb943
  md5: 3ffb6e5e77fae2d089377c518b39adda
  depends:
  - __glibc >=2.17,<3.0.a0
  - cuda-version >=12.8,<12.9.0a0
  - libgcc-ng >=11.2.0
  - libstdcxx-ng >=11.2.0
  license: LicenseRef-NVIDIA-End-User-License-Agreement
  size: 807839
  timestamp: 1739444975333
- conda: https://conda.anaconda.org/nvidia/linux-64/libnvfatbin-dev-12.8.90-0.conda
  sha256: ae159861fddfc2eb2e1a237cd47ed3a65b7f8a94bdf8e773d38b05b508f2f38e
  md5: 29333eacd4ad05ab9042c65c3f605188
  depends:
  - __glibc >=2.17,<3.0.a0
  - cuda-version >=12.8,<12.9.0a0
  - libgcc-ng >=11.2.0
  - libnvfatbin 12.8.90 0
  - libstdcxx-ng >=11.2.0
  constrains:
  - liblibnvfatbin-static >=12.8.90
  license: LicenseRef-NVIDIA-End-User-License-Agreement
  size: 21730
  timestamp: 1739444985570
- conda: https://conda.anaconda.org/nvidia/linux-64/libnvfatbin-static-12.8.90-0.conda
  sha256: ef0fd407ea56fbe714e6c1de2c69315feb74bb65c0772f43bdfd94a76f7177c8
  md5: ec6523f2e133d5e25b4f61f7d0b0b3af
  depends:
  - __glibc >=2.17,<3.0.a0
  - cuda-version >=12.8,<12.9.0a0
  - libgcc-ng >=11.2.0
  - libstdcxx-ng >=11.2.0
  license: LicenseRef-NVIDIA-End-User-License-Agreement
  size: 667463
  timestamp: 1739444981351
- conda: https://conda.anaconda.org/nvidia/linux-64/libnvjitlink-12.8.93-1.conda
  sha256: 60ede01d57a4782c7bae2c32d3d1be96959b629e433e1b96ad2517da0689ecef
  md5: 220601eb09309570a8e24689271fd3f2
  depends:
  - __glibc >=2.17,<3.0.a0
  - cuda-version >=12,<12.9.0a0
  - libgcc-ng >=11.2.0
  - libstdcxx-ng >=11.2.0
  license: LicenseRef-NVIDIA-End-User-License-Agreement
  size: 30173016
  timestamp: 1740203115516
- conda: https://conda.anaconda.org/nvidia/linux-64/libnvjitlink-dev-12.8.93-1.conda
  sha256: cb89f3f269ee6093a916b18e070714700e856b0042d5c4f45e172592bd8eec3e
  md5: bf9e0b3e17ee6fa348ea45cbc99e7c19
  depends:
  - __glibc >=2.17,<3.0.a0
  - cuda-version >=12.8,<12.9.0a0
  - libgcc-ng >=11.2.0
  - libnvjitlink 12.8.93 1
  - libstdcxx-ng >=11.2.0
  constrains:
  - libnvjitlink-static >=12.8.93
  license: LicenseRef-NVIDIA-End-User-License-Agreement
  size: 20988
  timestamp: 1740203233589
- conda: https://conda.anaconda.org/nvidia/linux-64/libnvjitlink-static-12.8.93-1.conda
  sha256: 0ae52d6d3cec6e662a86ff6d53275fae390ba8fcf0a4a849b7e0146bad455639
  md5: dfc370d2cc8b377f23a3426933bd7d06
  depends:
  - __glibc >=2.17,<3.0.a0
  - cuda-version >=12.8,<12.9.0a0
  - libgcc-ng >=11.2.0
  - libstdcxx-ng >=11.2.0
  license: LicenseRef-NVIDIA-End-User-License-Agreement
  size: 28346853
  timestamp: 1740203167042
- conda: https://conda.anaconda.org/nvidia/linux-64/libnvjpeg-12.3.5.92-0.conda
  sha256: 5b6d5bb81d66b48a49165d630e1fdff0bad40166c274b858fcb659d1a60fee1b
  md5: 94ceb85d33d5b9c1fd3f98ea38017749
  depends:
  - __glibc >=2.17,<3.0.a0
  - cuda-version >=12.8,<12.9.0a0
  - libgcc-ng >=11.2.0
  - libstdcxx-ng >=11.2.0
  license: LicenseRef-NVIDIA-End-User-License-Agreement
  size: 3110473
  timestamp: 1739446514024
- conda: https://conda.anaconda.org/nvidia/linux-64/libnvjpeg-dev-12.3.5.92-0.conda
  sha256: c93ec3f5c4a5e007d4cafdd04f01f5f51f1096a5bf39c1b12dd9651caa2a7c48
  md5: 16475679d7dc5d1b687a8782cf653d0d
  depends:
  - cuda-cudart-dev
  - cuda-version >=12.8,<12.9.0a0
  - libnvjpeg 12.3.5.92 0
  constrains:
  - libnvjpeg-static >=12.3.5.92
  license: LicenseRef-NVIDIA-End-User-License-Agreement
  size: 27611
  timestamp: 1739446523507
- conda: https://conda.anaconda.org/nvidia/linux-64/libnvjpeg-static-12.3.5.92-0.conda
  sha256: d633061f62fd0554638eeac74ace0f832a6d6a3a2f650f4deb7654ddd9cd1ca5
  md5: 0901b51b208b5b2d8d5d598fe92a1c19
  depends:
  - cuda-version >=12.8,<12.9.0a0
  license: LicenseRef-NVIDIA-End-User-License-Agreement
  size: 2779869
  timestamp: 1739446518725
- conda: https://conda.anaconda.org/conda-forge/linux-64/libsanitizer-13.3.0-he8ea267_2.conda
  sha256: 27c4c8bf8e2dd60182d47274389be7c70446df6ed5344206266321ee749158b4
  md5: 2b6cdf7bb95d3d10ef4e38ce0bc95dba
  depends:
  - __glibc >=2.17,<3.0.a0
  - libgcc >=13.3.0
  - libstdcxx >=13.3.0
  license: GPL-3.0-only WITH GCC-exception-3.1
  license_family: GPL
  purls: []
  size: 4155341
  timestamp: 1740240344242
- conda: https://conda.anaconda.org/conda-forge/linux-64/libsqlite-3.49.1-hee588c1_2.conda
  sha256: a086289bf75c33adc1daed3f1422024504ffb5c3c8b3285c49f025c29708ed16
  md5: 962d6ac93c30b1dfc54c9cccafd1003e
  depends:
  - __glibc >=2.17,<3.0.a0
  - libgcc >=13
  - libzlib >=1.3.1,<2.0a0
  license: Unlicense
  purls: []
  size: 918664
  timestamp: 1742083674731
- conda: https://conda.anaconda.org/conda-forge/linux-64/libssh2-1.11.1-hf672d98_0.conda
  sha256: 0407ac9fda2bb67e11e357066eff144c845801d00b5f664efbc48813af1e7bb9
  md5: be2de152d8073ef1c01b7728475f2fe7
  depends:
  - __glibc >=2.17,<3.0.a0
  - libgcc >=13
  - libzlib >=1.3.1,<2.0a0
  - openssl >=3.4.0,<4.0a0
  license: BSD-3-Clause
  license_family: BSD
  purls: []
  size: 304278
  timestamp: 1732349402869
- conda: https://conda.anaconda.org/conda-forge/linux-64/libstdcxx-14.2.0-h8f9b012_2.conda
  sha256: 8f5bd92e4a24e1d35ba015c5252e8f818898478cb3bc50bd8b12ab54707dc4da
  md5: a78c856b6dc6bf4ea8daeb9beaaa3fb0
  depends:
  - __glibc >=2.17,<3.0.a0
  - libgcc 14.2.0 h767d61c_2
  license: GPL-3.0-only WITH GCC-exception-3.1
  license_family: GPL
  purls: []
  size: 3884556
  timestamp: 1740240685253
- conda: https://conda.anaconda.org/conda-forge/noarch/libstdcxx-devel_linux-64-13.3.0-hc03c837_102.conda
  sha256: abc89056d4ca7debe938504b3b6d9ccc6d7a0f0b528fe3409230636a21e81002
  md5: aa38de2738c5f4a72a880e3d31ffe8b4
  depends:
  - __unix
  license: GPL-3.0-only WITH GCC-exception-3.1
  license_family: GPL
  purls: []
  size: 12873130
  timestamp: 1740240239655
- conda: https://conda.anaconda.org/conda-forge/linux-64/libstdcxx-ng-14.2.0-h4852527_2.conda
  sha256: e86f38b007cf97cc2c67cd519f2de12a313c4ee3f5ef11652ad08932a5e34189
  md5: c75da67f045c2627f59e6fcb5f4e3a9b
  depends:
  - libstdcxx 14.2.0 h8f9b012_2
  license: GPL-3.0-only WITH GCC-exception-3.1
  license_family: GPL
  purls: []
  size: 53830
  timestamp: 1740240722530
- conda: https://conda.anaconda.org/conda-forge/linux-64/libuuid-2.38.1-h0b41bf4_0.conda
  sha256: 787eb542f055a2b3de553614b25f09eefb0a0931b0c87dbcce6efdfd92f04f18
  md5: 40b61aab5c7ba9ff276c41cfffe6b80b
  depends:
  - libgcc-ng >=12
  license: BSD-3-Clause
  license_family: BSD
  purls: []
  size: 33601
  timestamp: 1680112270483
- conda: https://conda.anaconda.org/conda-forge/linux-64/libxcrypt-4.4.36-hd590300_1.conda
  sha256: 6ae68e0b86423ef188196fff6207ed0c8195dd84273cb5623b85aa08033a410c
  md5: 5aa797f8787fe7a17d1b0821485b5adc
  depends:
  - libgcc-ng >=12
  license: LGPL-2.1-or-later
  purls: []
  size: 100393
  timestamp: 1702724383534
- conda: https://conda.anaconda.org/conda-forge/linux-64/libzlib-1.3.1-hb9d3cd8_2.conda
  sha256: d4bfe88d7cb447768e31650f06257995601f89076080e76df55e3112d4e47dc4
  md5: edb0dca6bc32e4f4789199455a1dbeb8
  depends:
  - __glibc >=2.17,<3.0.a0
  - libgcc >=13
  constrains:
  - zlib 1.3.1 *_2
  license: Zlib
  license_family: Other
  purls: []
  size: 60963
  timestamp: 1727963148474
- pypi: https://files.pythonhosted.org/packages/d4/54/2de887e964a561776ac49c5e715ca8a56138ea7e2b95325e0a79aa46a070/lightning-2.5.0.post0-py3-none-any.whl
  name: lightning
  version: 2.5.0.post0
  sha256: b08463326e6fb39cb3e4db8ff2660a80ce3372a0688c80e3370c091346ea220c
  requires_dist:
  - pyyaml>=5.4,<8.0
  - fsspec[http]>=2022.5.0,<2026.0
  - lightning-utilities>=0.10.0,<2.0
  - packaging>=20.0,<25.0
  - torch>=2.1.0,<4.0
  - torchmetrics>=0.7.0,<3.0
  - tqdm>=4.57.0,<6.0
  - typing-extensions>=4.4.0,<6.0
  - pytorch-lightning
  - hydra-core>=1.2.0,<2.0 ; extra == 'all'
  - ipython[all]<9.0 ; extra == 'all'
  - jsonargparse[signatures]>=4.27.7,<5.0 ; extra == 'all'
  - lightning-utilities>=0.8.0,<1.0 ; extra == 'all'
  - matplotlib>3.1,<4.0 ; extra == 'all'
  - omegaconf>=2.2.3,<3.0 ; extra == 'all'
  - requests<3.0 ; extra == 'all'
  - rich>=12.3.0,<14.0 ; extra == 'all'
  - tensorboardx>=2.2,<3.0 ; extra == 'all'
  - torchmetrics>=0.10.0,<2.0 ; extra == 'all'
  - torchvision>=0.16.0,<1.0 ; extra == 'all'
<<<<<<< HEAD
  - deepspeed>=0.8.2,<=0.9.3 ; platform_system != 'Darwin' and platform_system != 'Windows' and extra == 'all'
=======
  - deepspeed>=0.8.2,<=0.9.3 ; sys_platform != 'darwin' and sys_platform != 'win32' and extra == 'all'
>>>>>>> e9668803
  - bitsandbytes>=0.42.0,<1.0 ; sys_platform == 'darwin' and extra == 'all'
  - bitsandbytes>=0.44.0,<1.0 ; (sys_platform == 'linux' and extra == 'all') or (sys_platform == 'win32' and extra == 'all')
  - litdata>=0.2.0rc0,<1.0 ; extra == 'data'
  - click==8.1.7 ; extra == 'dev'
  - cloudpickle>=1.3,<3.0 ; extra == 'dev'
  - coverage==7.3.1 ; extra == 'dev'
  - fastapi ; extra == 'dev'
  - hydra-core>=1.2.0,<2.0 ; extra == 'dev'
  - ipython[all]<9.0 ; extra == 'dev'
  - jsonargparse[signatures]>=4.27.7,<5.0 ; extra == 'dev'
  - lightning-utilities>=0.8.0,<1.0 ; extra == 'dev'
  - matplotlib>3.1,<4.0 ; extra == 'dev'
  - numpy>=1.17.2,<2.0 ; extra == 'dev'
  - omegaconf>=2.2.3,<3.0 ; extra == 'dev'
  - onnx>=1.12.0,<2.0 ; extra == 'dev'
  - onnxruntime>=1.12.0,<2.0 ; extra == 'dev'
  - pandas>1.0,<3.0 ; extra == 'dev'
  - psutil<6.0 ; extra == 'dev'
  - pytest-cov==4.1.0 ; extra == 'dev'
  - pytest-random-order==1.1.0 ; extra == 'dev'
  - pytest-rerunfailures==12.0 ; extra == 'dev'
  - pytest-timeout==2.1.0 ; extra == 'dev'
  - pytest==7.4.0 ; extra == 'dev'
  - requests<3.0 ; extra == 'dev'
  - rich>=12.3.0,<14.0 ; extra == 'dev'
  - scikit-learn>0.22.1,<2.0 ; extra == 'dev'
  - tensorboard>=2.9.1,<3.0 ; extra == 'dev'
  - tensorboardx>=2.2,<3.0 ; extra == 'dev'
  - torchmetrics>=0.10.0,<2.0 ; extra == 'dev'
  - torchmetrics>=0.7.0,<2.0 ; extra == 'dev'
  - torchvision>=0.16.0,<1.0 ; extra == 'dev'
  - uvicorn ; extra == 'dev'
<<<<<<< HEAD
  - deepspeed>=0.8.2,<=0.9.3 ; platform_system != 'Darwin' and platform_system != 'Windows' and extra == 'dev'
=======
  - deepspeed>=0.8.2,<=0.9.3 ; sys_platform != 'darwin' and sys_platform != 'win32' and extra == 'dev'
>>>>>>> e9668803
  - bitsandbytes>=0.42.0,<1.0 ; sys_platform == 'darwin' and extra == 'dev'
  - bitsandbytes>=0.44.0,<1.0 ; (sys_platform == 'linux' and extra == 'dev') or (sys_platform == 'win32' and extra == 'dev')
  - ipython[all]<9.0 ; extra == 'examples'
  - lightning-utilities>=0.8.0,<1.0 ; extra == 'examples'
  - requests<3.0 ; extra == 'examples'
  - torchmetrics>=0.10.0,<2.0 ; extra == 'examples'
  - torchvision>=0.16.0,<1.0 ; extra == 'examples'
  - hydra-core>=1.2.0,<2.0 ; extra == 'extra'
  - jsonargparse[signatures]>=4.27.7,<5.0 ; extra == 'extra'
  - matplotlib>3.1,<4.0 ; extra == 'extra'
  - omegaconf>=2.2.3,<3.0 ; extra == 'extra'
  - rich>=12.3.0,<14.0 ; extra == 'extra'
  - tensorboardx>=2.2,<3.0 ; extra == 'extra'
  - bitsandbytes>=0.42.0,<1.0 ; sys_platform == 'darwin' and extra == 'extra'
  - bitsandbytes>=0.44.0,<1.0 ; (sys_platform == 'linux' and extra == 'extra') or (sys_platform == 'win32' and extra == 'extra')
  - lightning-utilities>=0.8.0,<1.0 ; extra == 'fabric-all'
  - torchmetrics>=0.10.0,<2.0 ; extra == 'fabric-all'
  - torchvision>=0.16.0,<1.0 ; extra == 'fabric-all'
<<<<<<< HEAD
  - deepspeed>=0.8.2,<=0.9.3 ; platform_system != 'Darwin' and platform_system != 'Windows' and extra == 'fabric-all'
=======
  - deepspeed>=0.8.2,<=0.9.3 ; sys_platform != 'darwin' and sys_platform != 'win32' and extra == 'fabric-all'
>>>>>>> e9668803
  - bitsandbytes>=0.42.0,<1.0 ; sys_platform == 'darwin' and extra == 'fabric-all'
  - bitsandbytes>=0.44.0,<1.0 ; (sys_platform == 'linux' and extra == 'fabric-all') or (sys_platform == 'win32' and extra == 'fabric-all')
  - click==8.1.7 ; extra == 'fabric-dev'
  - coverage==7.3.1 ; extra == 'fabric-dev'
  - lightning-utilities>=0.8.0,<1.0 ; extra == 'fabric-dev'
  - numpy>=1.17.2,<2.0 ; extra == 'fabric-dev'
  - pytest-cov==4.1.0 ; extra == 'fabric-dev'
  - pytest-random-order==1.1.0 ; extra == 'fabric-dev'
  - pytest-rerunfailures==12.0 ; extra == 'fabric-dev'
  - pytest-timeout==2.1.0 ; extra == 'fabric-dev'
  - pytest==7.4.0 ; extra == 'fabric-dev'
  - tensorboardx>=2.2,<3.0 ; extra == 'fabric-dev'
  - torchmetrics>=0.10.0,<2.0 ; extra == 'fabric-dev'
  - torchmetrics>=0.7.0,<2.0 ; extra == 'fabric-dev'
  - torchvision>=0.16.0,<1.0 ; extra == 'fabric-dev'
<<<<<<< HEAD
  - deepspeed>=0.8.2,<=0.9.3 ; platform_system != 'Darwin' and platform_system != 'Windows' and extra == 'fabric-dev'
=======
  - deepspeed>=0.8.2,<=0.9.3 ; sys_platform != 'darwin' and sys_platform != 'win32' and extra == 'fabric-dev'
>>>>>>> e9668803
  - bitsandbytes>=0.42.0,<1.0 ; sys_platform == 'darwin' and extra == 'fabric-dev'
  - bitsandbytes>=0.44.0,<1.0 ; (sys_platform == 'linux' and extra == 'fabric-dev') or (sys_platform == 'win32' and extra == 'fabric-dev')
  - lightning-utilities>=0.8.0,<1.0 ; extra == 'fabric-examples'
  - torchmetrics>=0.10.0,<2.0 ; extra == 'fabric-examples'
  - torchvision>=0.16.0,<1.0 ; extra == 'fabric-examples'
<<<<<<< HEAD
  - deepspeed>=0.8.2,<=0.9.3 ; platform_system != 'Darwin' and platform_system != 'Windows' and extra == 'fabric-strategies'
=======
  - deepspeed>=0.8.2,<=0.9.3 ; sys_platform != 'darwin' and sys_platform != 'win32' and extra == 'fabric-strategies'
>>>>>>> e9668803
  - bitsandbytes>=0.42.0,<1.0 ; sys_platform == 'darwin' and extra == 'fabric-strategies'
  - bitsandbytes>=0.44.0,<1.0 ; (sys_platform == 'linux' and extra == 'fabric-strategies') or (sys_platform == 'win32' and extra == 'fabric-strategies')
  - click==8.1.7 ; extra == 'fabric-test'
  - coverage==7.3.1 ; extra == 'fabric-test'
  - numpy>=1.17.2,<2.0 ; extra == 'fabric-test'
  - pytest-cov==4.1.0 ; extra == 'fabric-test'
  - pytest-random-order==1.1.0 ; extra == 'fabric-test'
  - pytest-rerunfailures==12.0 ; extra == 'fabric-test'
  - pytest-timeout==2.1.0 ; extra == 'fabric-test'
  - pytest==7.4.0 ; extra == 'fabric-test'
  - tensorboardx>=2.2,<3.0 ; extra == 'fabric-test'
  - torchmetrics>=0.7.0,<2.0 ; extra == 'fabric-test'
  - hydra-core>=1.2.0,<2.0 ; extra == 'pytorch-all'
  - ipython[all]<9.0 ; extra == 'pytorch-all'
  - jsonargparse[signatures]>=4.27.7,<5.0 ; extra == 'pytorch-all'
  - lightning-utilities>=0.8.0,<1.0 ; extra == 'pytorch-all'
  - matplotlib>3.1,<4.0 ; extra == 'pytorch-all'
  - omegaconf>=2.2.3,<3.0 ; extra == 'pytorch-all'
  - requests<3.0 ; extra == 'pytorch-all'
  - rich>=12.3.0,<14.0 ; extra == 'pytorch-all'
  - tensorboardx>=2.2,<3.0 ; extra == 'pytorch-all'
  - torchmetrics>=0.10.0,<2.0 ; extra == 'pytorch-all'
  - torchvision>=0.16.0,<1.0 ; extra == 'pytorch-all'
<<<<<<< HEAD
  - deepspeed>=0.8.2,<=0.9.3 ; platform_system != 'Darwin' and platform_system != 'Windows' and extra == 'pytorch-all'
=======
  - deepspeed>=0.8.2,<=0.9.3 ; sys_platform != 'darwin' and sys_platform != 'win32' and extra == 'pytorch-all'
>>>>>>> e9668803
  - bitsandbytes>=0.42.0,<1.0 ; sys_platform == 'darwin' and extra == 'pytorch-all'
  - bitsandbytes>=0.44.0,<1.0 ; (sys_platform == 'linux' and extra == 'pytorch-all') or (sys_platform == 'win32' and extra == 'pytorch-all')
  - cloudpickle>=1.3,<3.0 ; extra == 'pytorch-dev'
  - coverage==7.3.1 ; extra == 'pytorch-dev'
  - fastapi ; extra == 'pytorch-dev'
  - hydra-core>=1.2.0,<2.0 ; extra == 'pytorch-dev'
  - ipython[all]<9.0 ; extra == 'pytorch-dev'
  - jsonargparse[signatures]>=4.27.7,<5.0 ; extra == 'pytorch-dev'
  - lightning-utilities>=0.8.0,<1.0 ; extra == 'pytorch-dev'
  - matplotlib>3.1,<4.0 ; extra == 'pytorch-dev'
  - numpy>=1.17.2,<2.0 ; extra == 'pytorch-dev'
  - omegaconf>=2.2.3,<3.0 ; extra == 'pytorch-dev'
  - onnx>=1.12.0,<2.0 ; extra == 'pytorch-dev'
  - onnxruntime>=1.12.0,<2.0 ; extra == 'pytorch-dev'
  - pandas>1.0,<3.0 ; extra == 'pytorch-dev'
  - psutil<6.0 ; extra == 'pytorch-dev'
  - pytest-cov==4.1.0 ; extra == 'pytorch-dev'
  - pytest-random-order==1.1.0 ; extra == 'pytorch-dev'
  - pytest-rerunfailures==12.0 ; extra == 'pytorch-dev'
  - pytest-timeout==2.1.0 ; extra == 'pytorch-dev'
  - pytest==7.4.0 ; extra == 'pytorch-dev'
  - requests<3.0 ; extra == 'pytorch-dev'
  - rich>=12.3.0,<14.0 ; extra == 'pytorch-dev'
  - scikit-learn>0.22.1,<2.0 ; extra == 'pytorch-dev'
  - tensorboard>=2.9.1,<3.0 ; extra == 'pytorch-dev'
  - tensorboardx>=2.2,<3.0 ; extra == 'pytorch-dev'
  - torchmetrics>=0.10.0,<2.0 ; extra == 'pytorch-dev'
  - torchvision>=0.16.0,<1.0 ; extra == 'pytorch-dev'
  - uvicorn ; extra == 'pytorch-dev'
<<<<<<< HEAD
  - deepspeed>=0.8.2,<=0.9.3 ; platform_system != 'Darwin' and platform_system != 'Windows' and extra == 'pytorch-dev'
=======
  - deepspeed>=0.8.2,<=0.9.3 ; sys_platform != 'darwin' and sys_platform != 'win32' and extra == 'pytorch-dev'
>>>>>>> e9668803
  - bitsandbytes>=0.42.0,<1.0 ; sys_platform == 'darwin' and extra == 'pytorch-dev'
  - bitsandbytes>=0.44.0,<1.0 ; (sys_platform == 'linux' and extra == 'pytorch-dev') or (sys_platform == 'win32' and extra == 'pytorch-dev')
  - ipython[all]<9.0 ; extra == 'pytorch-examples'
  - lightning-utilities>=0.8.0,<1.0 ; extra == 'pytorch-examples'
  - requests<3.0 ; extra == 'pytorch-examples'
  - torchmetrics>=0.10.0,<2.0 ; extra == 'pytorch-examples'
  - torchvision>=0.16.0,<1.0 ; extra == 'pytorch-examples'
  - hydra-core>=1.2.0,<2.0 ; extra == 'pytorch-extra'
  - jsonargparse[signatures]>=4.27.7,<5.0 ; extra == 'pytorch-extra'
  - matplotlib>3.1,<4.0 ; extra == 'pytorch-extra'
  - omegaconf>=2.2.3,<3.0 ; extra == 'pytorch-extra'
  - rich>=12.3.0,<14.0 ; extra == 'pytorch-extra'
  - tensorboardx>=2.2,<3.0 ; extra == 'pytorch-extra'
  - bitsandbytes>=0.42.0,<1.0 ; sys_platform == 'darwin' and extra == 'pytorch-extra'
  - bitsandbytes>=0.44.0,<1.0 ; (sys_platform == 'linux' and extra == 'pytorch-extra') or (sys_platform == 'win32' and extra == 'pytorch-extra')
<<<<<<< HEAD
  - deepspeed>=0.8.2,<=0.9.3 ; platform_system != 'Darwin' and platform_system != 'Windows' and extra == 'pytorch-strategies'
=======
  - deepspeed>=0.8.2,<=0.9.3 ; sys_platform != 'darwin' and sys_platform != 'win32' and extra == 'pytorch-strategies'
>>>>>>> e9668803
  - cloudpickle>=1.3,<3.0 ; extra == 'pytorch-test'
  - coverage==7.3.1 ; extra == 'pytorch-test'
  - fastapi ; extra == 'pytorch-test'
  - numpy>=1.17.2,<2.0 ; extra == 'pytorch-test'
  - onnx>=1.12.0,<2.0 ; extra == 'pytorch-test'
  - onnxruntime>=1.12.0,<2.0 ; extra == 'pytorch-test'
  - pandas>1.0,<3.0 ; extra == 'pytorch-test'
  - psutil<6.0 ; extra == 'pytorch-test'
  - pytest-cov==4.1.0 ; extra == 'pytorch-test'
  - pytest-random-order==1.1.0 ; extra == 'pytorch-test'
  - pytest-rerunfailures==12.0 ; extra == 'pytorch-test'
  - pytest-timeout==2.1.0 ; extra == 'pytorch-test'
  - pytest==7.4.0 ; extra == 'pytorch-test'
  - scikit-learn>0.22.1,<2.0 ; extra == 'pytorch-test'
  - tensorboard>=2.9.1,<3.0 ; extra == 'pytorch-test'
  - uvicorn ; extra == 'pytorch-test'
<<<<<<< HEAD
  - deepspeed>=0.8.2,<=0.9.3 ; platform_system != 'Darwin' and platform_system != 'Windows' and extra == 'strategies'
=======
  - deepspeed>=0.8.2,<=0.9.3 ; sys_platform != 'darwin' and sys_platform != 'win32' and extra == 'strategies'
>>>>>>> e9668803
  - bitsandbytes>=0.42.0,<1.0 ; sys_platform == 'darwin' and extra == 'strategies'
  - bitsandbytes>=0.44.0,<1.0 ; (sys_platform == 'linux' and extra == 'strategies') or (sys_platform == 'win32' and extra == 'strategies')
  - click==8.1.7 ; extra == 'test'
  - cloudpickle>=1.3,<3.0 ; extra == 'test'
  - coverage==7.3.1 ; extra == 'test'
  - fastapi ; extra == 'test'
  - numpy>=1.17.2,<2.0 ; extra == 'test'
  - onnx>=1.12.0,<2.0 ; extra == 'test'
  - onnxruntime>=1.12.0,<2.0 ; extra == 'test'
  - pandas>1.0,<3.0 ; extra == 'test'
  - psutil<6.0 ; extra == 'test'
  - pytest-cov==4.1.0 ; extra == 'test'
  - pytest-random-order==1.1.0 ; extra == 'test'
  - pytest-rerunfailures==12.0 ; extra == 'test'
  - pytest-timeout==2.1.0 ; extra == 'test'
  - pytest==7.4.0 ; extra == 'test'
  - scikit-learn>0.22.1,<2.0 ; extra == 'test'
  - tensorboard>=2.9.1,<3.0 ; extra == 'test'
  - tensorboardx>=2.2,<3.0 ; extra == 'test'
  - torchmetrics>=0.7.0,<2.0 ; extra == 'test'
  - uvicorn ; extra == 'test'
  requires_python: '>=3.9'
- pypi: https://download.pytorch.org/whl/test/lightning_utilities-0.11.8-py3-none-any.whl
  name: lightning-utilities
  version: 0.11.8
  requires_dist:
  - packaging>=17.1
  - setuptools
  - typing-extensions
  - importlib-metadata>=4.0.0 ; python_full_version < '3.8'
  - fire ; extra == 'cli'
  - requests>=2.0.0 ; extra == 'docs'
  - mypy>=1.0.0 ; extra == 'typing'
  - types-setuptools ; extra == 'typing'
  requires_python: '>=3.8'
- pypi: https://files.pythonhosted.org/packages/3c/3a/17394e7c09a6796887d12435a7711f6bf6321efacd3e635fc69fcf6dfc70/lion_pytorch-0.2.3-py3-none-any.whl
  name: lion-pytorch
  version: 0.2.3
  sha256: a1f0cb6ddb46c1f5e130b985d2759c33c178195ef88b216621cb4177c6284f81
  requires_dist:
  - torch>=1.6
- pypi: https://files.pythonhosted.org/packages/42/d7/1ec15b46af6af88f19b8e5ffea08fa375d433c998b8a7639e76935c14f1f/markdown_it_py-3.0.0-py3-none-any.whl
  name: markdown-it-py
  version: 3.0.0
  sha256: 355216845c60bd96232cd8d8c40e8f9765cc86f46880e43a8fd22dc1a1a8cab1
  requires_dist:
  - mdurl~=0.1
  - psutil ; extra == 'benchmarking'
  - pytest ; extra == 'benchmarking'
  - pytest-benchmark ; extra == 'benchmarking'
  - pre-commit~=3.0 ; extra == 'code-style'
  - commonmark~=0.9 ; extra == 'compare'
  - markdown~=3.4 ; extra == 'compare'
  - mistletoe~=1.0 ; extra == 'compare'
  - mistune~=2.0 ; extra == 'compare'
  - panflute~=2.3 ; extra == 'compare'
  - linkify-it-py>=1,<3 ; extra == 'linkify'
  - mdit-py-plugins ; extra == 'plugins'
  - gprof2dot ; extra == 'profiling'
  - mdit-py-plugins ; extra == 'rtd'
  - myst-parser ; extra == 'rtd'
  - pyyaml ; extra == 'rtd'
  - sphinx ; extra == 'rtd'
  - sphinx-copybutton ; extra == 'rtd'
  - sphinx-design ; extra == 'rtd'
  - sphinx-book-theme ; extra == 'rtd'
  - jupyter-sphinx ; extra == 'rtd'
  - coverage ; extra == 'testing'
  - pytest ; extra == 'testing'
  - pytest-cov ; extra == 'testing'
  - pytest-regressions ; extra == 'testing'
  requires_python: '>=3.8'
- pypi: https://download.pytorch.org/whl/test/MarkupSafe-2.1.5-cp311-cp311-manylinux_2_17_x86_64.manylinux2014_x86_64.whl
  name: markupsafe
  version: 2.1.5
  requires_python: '>=3.7'
- pypi: https://download.pytorch.org/whl/test/matplotlib-3.9.0-cp311-cp311-manylinux_2_17_x86_64.manylinux2014_x86_64.whl
  name: matplotlib
  version: 3.9.0
  requires_dist:
  - contourpy>=1.0.1
  - cycler>=0.10
  - fonttools>=4.22.0
  - kiwisolver>=1.3.1
  - numpy>=1.23
  - packaging>=20.0
  - pillow>=8
  - pyparsing>=2.3.1
  - python-dateutil>=2.7
  - importlib-resources>=3.2.0 ; python_full_version < '3.10'
  - meson-python>=0.13.1 ; extra == 'dev'
  - numpy>=1.25 ; extra == 'dev'
  - pybind11>=2.6 ; extra == 'dev'
  - setuptools-scm>=7 ; extra == 'dev'
  - setuptools>=64 ; extra == 'dev'
  requires_python: '>=3.9'
- pypi: https://files.pythonhosted.org/packages/b3/38/89ba8ad64ae25be8de66a6d463314cf1eb366222074cfda9ee839c56a4b4/mdurl-0.1.2-py3-none-any.whl
  name: mdurl
  version: 0.1.2
  sha256: 84008a41e51615a49fc9966191ff91509e3c40b939176e643fd50a5c2196b8f8
  requires_python: '>=3.7'
- pypi: https://download.pytorch.org/whl/test/mpmath-1.3.0-py3-none-any.whl
  name: mpmath
  version: 1.3.0
  requires_dist:
  - pytest>=4.6 ; extra == 'develop'
  - pycodestyle ; extra == 'develop'
  - pytest-cov ; extra == 'develop'
  - codecov ; extra == 'develop'
  - wheel ; extra == 'develop'
  - sphinx ; extra == 'docs'
  - gmpy2>=2.1.0a4 ; platform_python_implementation != 'PyPy' and extra == 'gmpy'
  - pytest>=4.6 ; extra == 'tests'
- pypi: https://download.pytorch.org/whl/test/multidict-6.1.0-cp311-cp311-manylinux_2_17_x86_64.manylinux2014_x86_64.whl
  name: multidict
  version: 6.1.0
  requires_dist:
  - typing-extensions>=4.1.0 ; python_full_version < '3.11'
  requires_python: '>=3.8'
- conda: https://conda.anaconda.org/conda-forge/linux-64/ncurses-6.5-h2d0b736_3.conda
  sha256: 3fde293232fa3fca98635e1167de6b7c7fda83caf24b9d6c91ec9eefb4f4d586
  md5: 47e340acb35de30501a76c7c799c41d7
  depends:
  - __glibc >=2.17,<3.0.a0
  - libgcc >=13
  license: X11 AND BSD-3-Clause
  purls: []
  size: 891641
  timestamp: 1738195959188
- pypi: https://download.pytorch.org/whl/test/networkx-3.3-py3-none-any.whl
  name: networkx
  version: '3.3'
  requires_dist:
  - numpy>=1.23 ; extra == 'default'
  - scipy>=1.9,!=1.11.0,!=1.11.1 ; extra == 'default'
  - matplotlib>=3.6 ; extra == 'default'
  - pandas>=1.4 ; extra == 'default'
  - changelist==0.5 ; extra == 'developer'
  - pre-commit>=3.2 ; extra == 'developer'
  - mypy>=1.1 ; extra == 'developer'
  - rtoml ; extra == 'developer'
  - sphinx>=7 ; extra == 'doc'
  - pydata-sphinx-theme>=0.14 ; extra == 'doc'
  - sphinx-gallery>=0.14 ; extra == 'doc'
  - numpydoc>=1.7 ; extra == 'doc'
  - pillow>=9.4 ; extra == 'doc'
  - texext>=0.6.7 ; extra == 'doc'
  - myst-nb>=1.0 ; extra == 'doc'
  - lxml>=4.6 ; extra == 'extra'
  - pygraphviz>=1.12 ; extra == 'extra'
  - pydot>=2.0 ; extra == 'extra'
  - sympy>=1.10 ; extra == 'extra'
  - pytest>=7.2 ; extra == 'test'
  - pytest-cov>=4.0 ; extra == 'test'
  requires_python: '>=3.10'
- conda: https://conda.anaconda.org/conda-forge/linux-64/ninja-1.12.1-h297d8ca_0.conda
  sha256: 40f7b76b07067935f8a5886aab0164067b7aa71eb5ad20b7278618c0c2c98e06
  md5: 3aa1c7e292afeff25a0091ddd7c69b72
  depends:
  - libgcc-ng >=12
  - libstdcxx-ng >=12
  license: Apache-2.0
  license_family: Apache
  purls: []
  size: 2198858
  timestamp: 1715440571685
- pypi: https://files.pythonhosted.org/packages/d2/1d/1b658dbd2b9fa9c4c9f32accbfc0205d532c8c6194dc0f2a4c0428e7128a/nodeenv-1.9.1-py2.py3-none-any.whl
  name: nodeenv
  version: 1.9.1
  sha256: ba11c9782d29c27c70ffbdda2d7415098754709be8a7056d79a737cd901155c9
  requires_python: '>=2.7,!=3.0.*,!=3.1.*,!=3.2.*,!=3.3.*,!=3.4.*,!=3.5.*,!=3.6.*'
- conda: https://conda.anaconda.org/nvidia/linux-64/nsight-compute-2024.1.1.4-0.tar.bz2
  sha256: 33935f28b007d3d5f584abd22485251ad7eea91b4b9f11c960a053fdd7be8a48
  md5: 217ed2ff255f52cbef787aba3f9b9637
  size: 699526661
  timestamp: 1709778043113
- pypi: https://download.pytorch.org/whl/test/numpy-2.1.2-cp311-cp311-manylinux_2_17_x86_64.manylinux2014_x86_64.whl
  name: numpy
  version: 2.1.2
  requires_python: '>=3.10'
- pypi: https://download.pytorch.org/whl/test/cu126/nvidia_cublas_cu12-12.6.4.1-py3-none-manylinux2014_x86_64.manylinux_2_17_x86_64.whl
  name: nvidia-cublas-cu12
  version: 12.6.4.1
  requires_python: '>=3'
- pypi: https://download.pytorch.org/whl/test/cu126/nvidia_cuda_cupti_cu12-12.6.80-py3-none-manylinux2014_x86_64.whl
  name: nvidia-cuda-cupti-cu12
  version: 12.6.80
  requires_python: '>=3'
- pypi: https://download.pytorch.org/whl/test/cu126/nvidia_cuda_nvrtc_cu12-12.6.77-py3-none-manylinux2014_x86_64.whl
  name: nvidia-cuda-nvrtc-cu12
  version: 12.6.77
  requires_python: '>=3'
- pypi: https://download.pytorch.org/whl/test/cu126/nvidia_cuda_runtime_cu12-12.6.77-py3-none-manylinux2014_x86_64.whl
  name: nvidia-cuda-runtime-cu12
  version: 12.6.77
  requires_python: '>=3'
- pypi: https://download.pytorch.org/whl/test/cu126/nvidia_cudnn_cu12-9.5.1.17-py3-none-manylinux_2_28_x86_64.whl
  name: nvidia-cudnn-cu12
  version: 9.5.1.17
  requires_dist:
  - nvidia-cublas-cu12
  requires_python: '>=3'
- pypi: https://download.pytorch.org/whl/test/cu126/nvidia_cufft_cu12-11.3.0.4-py3-none-manylinux2014_x86_64.whl
  name: nvidia-cufft-cu12
  version: 11.3.0.4
  requires_dist:
  - nvidia-nvjitlink-cu12
  requires_python: '>=3'
- pypi: https://download.pytorch.org/whl/test/cu126/nvidia_cufile_cu12-1.11.1.6-py3-none-manylinux2014_x86_64.manylinux_2_17_x86_64.whl
  name: nvidia-cufile-cu12
  version: 1.11.1.6
  requires_python: '>=3'
- pypi: https://download.pytorch.org/whl/test/cu126/nvidia_curand_cu12-10.3.7.77-py3-none-manylinux2014_x86_64.whl
  name: nvidia-curand-cu12
  version: 10.3.7.77
  requires_python: '>=3'
- pypi: https://download.pytorch.org/whl/test/cu126/nvidia_cusolver_cu12-11.7.1.2-py3-none-manylinux2014_x86_64.whl
  name: nvidia-cusolver-cu12
  version: 11.7.1.2
  requires_dist:
  - nvidia-cublas-cu12
  - nvidia-nvjitlink-cu12
  - nvidia-cusparse-cu12
  requires_python: '>=3'
- pypi: https://download.pytorch.org/whl/test/cu126/nvidia_cusparse_cu12-12.5.4.2-py3-none-manylinux2014_x86_64.whl
  name: nvidia-cusparse-cu12
  version: 12.5.4.2
  requires_dist:
  - nvidia-nvjitlink-cu12
  requires_python: '>=3'
- pypi: https://download.pytorch.org/whl/test/cu126/nvidia_cusparselt_cu12-0.6.3-py3-none-manylinux2014_x86_64.whl
  name: nvidia-cusparselt-cu12
  version: 0.6.3
- pypi: https://download.pytorch.org/whl/test/cu126/nvidia_nccl_cu12-2.26.2-py3-none-manylinux2014_x86_64.manylinux_2_17_x86_64.whl
  name: nvidia-nccl-cu12
  version: 2.26.2
  requires_python: '>=3'
- pypi: https://download.pytorch.org/whl/test/cu126/nvidia_nvjitlink_cu12-12.6.85-py3-none-manylinux2010_x86_64.manylinux_2_12_x86_64.whl
  name: nvidia-nvjitlink-cu12
  version: 12.6.85
  requires_python: '>=3'
- pypi: https://download.pytorch.org/whl/test/cu126/nvidia_nvtx_cu12-12.6.77-py3-none-manylinux2014_x86_64.whl
  name: nvidia-nvtx-cu12
  version: 12.6.77
  requires_python: '>=3'
- conda: https://conda.anaconda.org/conda-forge/linux-64/ocl-icd-2.3.3-hb9d3cd8_0.conda
  sha256: 2254dae821b286fb57c61895f2b40e3571a070910fdab79a948ff703e1ea807b
  md5: 56f8947aa9d5cf37b0b3d43b83f34192
  depends:
  - __glibc >=2.17,<3.0.a0
  - libgcc >=13
  - opencl-headers >=2024.10.24
  license: BSD-2-Clause
  license_family: BSD
  purls: []
  size: 106742
  timestamp: 1743700382939
- conda: https://conda.anaconda.org/conda-forge/linux-64/opencl-headers-2024.10.24-h5888daf_0.conda
  sha256: 7e1d3ad55d4ad3ddf826e205d4603b9ed40c5e655a9dfd66b56f459d7ba14db3
  md5: 3ba02cce423fdac1a8582bd6bb189359
  depends:
  - __glibc >=2.17,<3.0.a0
  - libgcc >=13
  - libstdcxx >=13
  license: Apache-2.0
  license_family: APACHE
  purls: []
  size: 54060
  timestamp: 1732912937444
- conda: https://conda.anaconda.org/conda-forge/linux-64/openssl-3.5.0-h7b32b05_0.conda
  sha256: 38285d280f84f1755b7c54baf17eccf2e3e696287954ce0adca16546b85ee62c
  md5: bb539841f2a3fde210f387d00ed4bb9d
  depends:
  - __glibc >=2.17,<3.0.a0
  - ca-certificates
  - libgcc >=13
  license: Apache-2.0
  license_family: Apache
  purls: []
  size: 3121673
  timestamp: 1744132167438
- pypi: https://files.pythonhosted.org/packages/d2/de/07c26903440b532c358c111295755b586f3d33ee51ece69883799f71f8d4/osqp-1.0.3-cp311-cp311-manylinux_2_17_x86_64.manylinux2014_x86_64.whl
  name: osqp
  version: 1.0.3
  sha256: b1435b94b91405ce825e45bf7b2ddec8cf03198e46e4de19c63623c1f952c012
  requires_dist:
  - jinja2
  - numpy>=1.7
  - scipy>=0.13.2
  - setuptools
  - joblib
  - osqp-mkl ; extra == 'mkl'
  - pre-commit ; extra == 'dev'
  - pytest>=6 ; extra == 'dev'
  - torch ; extra == 'dev'
  - scipy!=1.12.0 ; extra == 'dev'
  - osqp-cu12 ; extra == 'cu12'
  requires_python: '>=3.8'
- pypi: https://download.pytorch.org/whl/test/packaging-22.0-py3-none-any.whl
  name: packaging
  version: '22.0'
  requires_python: '>=3.7'
- pypi: https://download.pytorch.org/whl/test/pandas-2.2.3-cp311-cp311-manylinux_2_17_x86_64.manylinux2014_x86_64.whl
  name: pandas
  version: 2.2.3
  requires_dist:
  - numpy>=1.22.4 ; python_full_version < '3.11'
  - numpy>=1.23.2 ; python_full_version == '3.11.*'
  - numpy>=1.26.0 ; python_full_version >= '3.12'
  - python-dateutil>=2.8.2
  - pytz>=2020.1
  - tzdata>=2022.7
  - hypothesis>=6.46.1 ; extra == 'test'
  - pytest>=7.3.2 ; extra == 'test'
  - pytest-xdist>=2.2.0 ; extra == 'test'
  - pyarrow>=10.0.1 ; extra == 'pyarrow'
  - bottleneck>=1.3.6 ; extra == 'performance'
  - numba>=0.56.4 ; extra == 'performance'
  - numexpr>=2.8.4 ; extra == 'performance'
  - scipy>=1.10.0 ; extra == 'computation'
  - xarray>=2022.12.0 ; extra == 'computation'
  - fsspec>=2022.11.0 ; extra == 'fss'
  - s3fs>=2022.11.0 ; extra == 'aws'
  - gcsfs>=2022.11.0 ; extra == 'gcp'
  - pandas-gbq>=0.19.0 ; extra == 'gcp'
  - odfpy>=1.4.1 ; extra == 'excel'
  - openpyxl>=3.1.0 ; extra == 'excel'
  - python-calamine>=0.1.7 ; extra == 'excel'
  - pyxlsb>=1.0.10 ; extra == 'excel'
  - xlrd>=2.0.1 ; extra == 'excel'
  - xlsxwriter>=3.0.5 ; extra == 'excel'
  - pyarrow>=10.0.1 ; extra == 'parquet'
  - pyarrow>=10.0.1 ; extra == 'feather'
  - tables>=3.8.0 ; extra == 'hdf5'
  - pyreadstat>=1.2.0 ; extra == 'spss'
  - sqlalchemy>=2.0.0 ; extra == 'postgresql'
  - psycopg2>=2.9.6 ; extra == 'postgresql'
  - adbc-driver-postgresql>=0.8.0 ; extra == 'postgresql'
  - sqlalchemy>=2.0.0 ; extra == 'mysql'
  - pymysql>=1.0.2 ; extra == 'mysql'
  - sqlalchemy>=2.0.0 ; extra == 'sql-other'
  - adbc-driver-postgresql>=0.8.0 ; extra == 'sql-other'
  - adbc-driver-sqlite>=0.8.0 ; extra == 'sql-other'
  - beautifulsoup4>=4.11.2 ; extra == 'html'
  - html5lib>=1.1 ; extra == 'html'
  - lxml>=4.9.2 ; extra == 'html'
  - lxml>=4.9.2 ; extra == 'xml'
  - matplotlib>=3.6.3 ; extra == 'plot'
  - jinja2>=3.1.2 ; extra == 'output-formatting'
  - tabulate>=0.9.0 ; extra == 'output-formatting'
  - pyqt5>=5.15.9 ; extra == 'clipboard'
  - qtpy>=2.3.0 ; extra == 'clipboard'
  - zstandard>=0.19.0 ; extra == 'compression'
  - dataframe-api-compat>=0.1.7 ; extra == 'consortium-standard'
  - adbc-driver-postgresql>=0.8.0 ; extra == 'all'
  - adbc-driver-sqlite>=0.8.0 ; extra == 'all'
  - beautifulsoup4>=4.11.2 ; extra == 'all'
  - bottleneck>=1.3.6 ; extra == 'all'
  - dataframe-api-compat>=0.1.7 ; extra == 'all'
  - fastparquet>=2022.12.0 ; extra == 'all'
  - fsspec>=2022.11.0 ; extra == 'all'
  - gcsfs>=2022.11.0 ; extra == 'all'
  - html5lib>=1.1 ; extra == 'all'
  - hypothesis>=6.46.1 ; extra == 'all'
  - jinja2>=3.1.2 ; extra == 'all'
  - lxml>=4.9.2 ; extra == 'all'
  - matplotlib>=3.6.3 ; extra == 'all'
  - numba>=0.56.4 ; extra == 'all'
  - numexpr>=2.8.4 ; extra == 'all'
  - odfpy>=1.4.1 ; extra == 'all'
  - openpyxl>=3.1.0 ; extra == 'all'
  - pandas-gbq>=0.19.0 ; extra == 'all'
  - psycopg2>=2.9.6 ; extra == 'all'
  - pyarrow>=10.0.1 ; extra == 'all'
  - pymysql>=1.0.2 ; extra == 'all'
  - pyqt5>=5.15.9 ; extra == 'all'
  - pyreadstat>=1.2.0 ; extra == 'all'
  - pytest>=7.3.2 ; extra == 'all'
  - pytest-xdist>=2.2.0 ; extra == 'all'
  - python-calamine>=0.1.7 ; extra == 'all'
  - pyxlsb>=1.0.10 ; extra == 'all'
  - qtpy>=2.3.0 ; extra == 'all'
  - scipy>=1.10.0 ; extra == 'all'
  - s3fs>=2022.11.0 ; extra == 'all'
  - sqlalchemy>=2.0.0 ; extra == 'all'
  - tables>=3.8.0 ; extra == 'all'
  - tabulate>=0.9.0 ; extra == 'all'
  - xarray>=2022.12.0 ; extra == 'all'
  - xlrd>=2.0.1 ; extra == 'all'
  - xlsxwriter>=3.0.5 ; extra == 'all'
  - zstandard>=0.19.0 ; extra == 'all'
  requires_python: '>=3.9'
- pypi: https://files.pythonhosted.org/packages/60/11/3e7465a6acb22fc143dd00af6500da6fc950694e72407f2b328c5603e107/particle-0.25.3-py3-none-any.whl
  name: particle
  version: 0.25.3
  sha256: 4ba94538d431d145d610d3946ad8a2bcd0ba4e7c1ba35fdf6d5ec46ed604f23a
  requires_dist:
  - attrs>=19.2
  - hepunits>=2.0.0
  - importlib-resources>=2.0 ; python_full_version < '3.9'
  - typing-extensions>=4.5 ; python_full_version < '3.13'
  - pandas ; extra == 'all'
  - pre-commit ; extra == 'all'
  - pytest-benchmark ; extra == 'all'
  - pytest-cov ; extra == 'all'
  - pytest>=6 ; extra == 'all'
  - tabulate ; extra == 'all'
  - pandas ; extra == 'dev'
  - pre-commit ; extra == 'dev'
  - pytest-benchmark ; extra == 'dev'
  - pytest>=6 ; extra == 'dev'
  - tabulate ; extra == 'dev'
  - pandas ; extra == 'test'
  - pytest-benchmark ; extra == 'test'
  - pytest-cov ; extra == 'test'
  - pytest>=6 ; extra == 'test'
  - tabulate ; extra == 'test'
  requires_python: '>=3.8'
- conda: https://conda.anaconda.org/conda-forge/linux-64/pcre2-10.44-hba22ea6_2.conda
  sha256: 1087716b399dab91cc9511d6499036ccdc53eb29a288bebcb19cf465c51d7c0d
  md5: df359c09c41cd186fffb93a2d87aa6f5
  depends:
  - __glibc >=2.17,<3.0.a0
  - bzip2 >=1.0.8,<2.0a0
  - libgcc-ng >=12
  - libzlib >=1.3.1,<2.0a0
  license: BSD-3-Clause
  license_family: BSD
  purls: []
  size: 952308
  timestamp: 1723488734144
- conda: https://conda.anaconda.org/conda-forge/linux-64/perl-5.32.1-7_hd590300_perl5.conda
  build_number: 7
  sha256: 9ec32b6936b0e37bcb0ed34f22ec3116e75b3c0964f9f50ecea5f58734ed6ce9
  md5: f2cfec9406850991f4e3d960cc9e3321
  depends:
  - libgcc-ng >=12
  - libxcrypt >=4.4.36
  license: GPL-1.0-or-later OR Artistic-1.0-Perl
  purls: []
  size: 13344463
  timestamp: 1703310653947
- pypi: https://download.pytorch.org/whl/test/pillow-11.0.0-cp311-cp311-manylinux_2_28_x86_64.whl
  name: pillow
  version: 11.0.0
  requires_dist:
  - furo ; extra == 'docs'
  - olefile ; extra == 'docs'
  - sphinx>=8.1 ; extra == 'docs'
  - sphinx-copybutton ; extra == 'docs'
  - sphinx-inline-tabs ; extra == 'docs'
  - sphinxext-opengraph ; extra == 'docs'
  - olefile ; extra == 'fpx'
  - olefile ; extra == 'mic'
  - check-manifest ; extra == 'tests'
  - coverage ; extra == 'tests'
  - defusedxml ; extra == 'tests'
  - markdown2 ; extra == 'tests'
  - olefile ; extra == 'tests'
  - packaging ; extra == 'tests'
  - pyroma ; extra == 'tests'
  - pytest ; extra == 'tests'
  - pytest-cov ; extra == 'tests'
  - pytest-timeout ; extra == 'tests'
  - typing-extensions ; python_full_version < '3.10' and extra == 'typing'
  - defusedxml ; extra == 'xmp'
  requires_python: '>=3.9'
- pypi: https://files.pythonhosted.org/packages/6d/45/59578566b3275b8fd9157885918fcd0c4d74162928a5310926887b856a51/platformdirs-4.3.7-py3-none-any.whl
  name: platformdirs
  version: 4.3.7
  sha256: a03875334331946f13c549dbd8f4bac7a13a50a895a0eb1e8c6a8ace80d40a94
  requires_dist:
  - furo>=2024.8.6 ; extra == 'docs'
  - proselint>=0.14 ; extra == 'docs'
  - sphinx-autodoc-typehints>=3 ; extra == 'docs'
  - sphinx>=8.1.3 ; extra == 'docs'
  - appdirs==1.4.4 ; extra == 'test'
  - covdefaults>=2.3 ; extra == 'test'
  - pytest-cov>=6 ; extra == 'test'
  - pytest-mock>=3.14 ; extra == 'test'
  - pytest>=8.3.4 ; extra == 'test'
  - mypy>=1.14.1 ; extra == 'type'
  requires_python: '>=3.9'
- pypi: https://files.pythonhosted.org/packages/88/5f/e351af9a41f866ac3f1fac4ca0613908d9a41741cfcf2228f4ad853b697d/pluggy-1.5.0-py3-none-any.whl
  name: pluggy
  version: 1.5.0
  sha256: 44e1ad92c8ca002de6377e165f3e0f1be63266ab4d554740532335b9d75ea669
  requires_dist:
  - pre-commit ; extra == 'dev'
  - tox ; extra == 'dev'
  - pytest ; extra == 'testing'
  - pytest-benchmark ; extra == 'testing'
  requires_python: '>=3.8'
- pypi: https://files.pythonhosted.org/packages/88/74/a88bf1b1efeae488a0c0b7bdf71429c313722d1fc0f377537fbe554e6180/pre_commit-4.2.0-py2.py3-none-any.whl
  name: pre-commit
  version: 4.2.0
  sha256: a009ca7205f1eb497d10b845e52c838a98b6cdd2102a6c8e4540e94ee75c58bd
  requires_dist:
  - cfgv>=2.0.0
  - identify>=1.0.0
  - nodeenv>=0.11.1
  - pyyaml>=5.1
  - virtualenv>=20.10.0
  requires_python: '>=3.9'
- pypi: https://download.pytorch.org/whl/test/psutil-6.0.0-cp36-abi3-manylinux_2_12_x86_64.manylinux2010_x86_64.manylinux_2_17_x86_64.manylinux2014_x86_64.whl
  name: psutil
  version: 6.0.0
  requires_dist:
  - ipaddress ; python_full_version < '3.0' and extra == 'test'
  - mock ; python_full_version < '3.0' and extra == 'test'
  - enum34 ; python_full_version < '3.5' and extra == 'test'
  - pywin32 ; sys_platform == 'win32' and extra == 'test'
  - wmi ; sys_platform == 'win32' and extra == 'test'
  requires_python: '>=2.7,!=3.0.*,!=3.1.*,!=3.2.*,!=3.3.*,!=3.4.*,!=3.5.*'
- pypi: https://download.pytorch.org/whl/test/pyarrow-17.0.0-cp311-cp311-manylinux_2_28_x86_64.whl
  name: pyarrow
  version: 17.0.0
  requires_dist:
  - numpy>=1.16.6
  - pytest ; extra == 'test'
  - hypothesis ; extra == 'test'
  - cffi ; extra == 'test'
  - pytz ; extra == 'test'
  - pandas ; extra == 'test'
  requires_python: '>=3.8'
- pypi: https://files.pythonhosted.org/packages/8a/0b/9fcc47d19c48b59121088dd6da2488a49d5f72dacf8262e2790a1d2c7d15/pygments-2.19.1-py3-none-any.whl
  name: pygments
  version: 2.19.1
  sha256: 9ea1544ad55cecf4b8242fab6dd35a93bbce657034b0611ee383099054ab6d8c
  requires_dist:
  - colorama>=0.4.6 ; extra == 'windows-terminal'
  requires_python: '>=3.8'
- pypi: https://download.pytorch.org/whl/test/pyparsing-3.1.2-py3-none-any.whl
  name: pyparsing
  version: 3.1.2
  requires_dist:
  - railroad-diagrams ; extra == 'diagrams'
  - jinja2 ; extra == 'diagrams'
  requires_python: '>=3.6.8'
- pypi: https://files.pythonhosted.org/packages/30/3d/64ad57c803f1fa1e963a7946b6e0fea4a70df53c1a7fed304586539c2bac/pytest-8.3.5-py3-none-any.whl
  name: pytest
  version: 8.3.5
  sha256: c69214aa47deac29fad6c2a4f590b9c4a9fdb16a403176fe154b79c0b4d4d820
  requires_dist:
  - colorama ; sys_platform == 'win32'
  - exceptiongroup>=1.0.0rc8 ; python_full_version < '3.11'
  - iniconfig
  - packaging
  - pluggy>=1.5,<2
  - tomli>=1 ; python_full_version < '3.11'
  - argcomplete ; extra == 'dev'
  - attrs>=19.2 ; extra == 'dev'
  - hypothesis>=3.56 ; extra == 'dev'
  - mock ; extra == 'dev'
  - pygments>=2.7.2 ; extra == 'dev'
  - requests ; extra == 'dev'
  - setuptools ; extra == 'dev'
  - xmlschema ; extra == 'dev'
  requires_python: '>=3.8'
- conda: https://conda.anaconda.org/conda-forge/linux-64/python-3.11.12-h9e4cc4f_0_cpython.conda
  sha256: 028a03968eb101a681fa4966b2c52e93c8db1e934861f8d108224f51ba2c1bc9
  md5: b61d4fbf583b8393d9d00ec106ad3658
  depends:
  - __glibc >=2.17,<3.0.a0
  - bzip2 >=1.0.8,<2.0a0
  - ld_impl_linux-64 >=2.36.1
  - libexpat >=2.7.0,<3.0a0
  - libffi >=3.4.6,<3.5.0a0
  - libgcc >=13
  - liblzma >=5.8.1,<6.0a0
  - libnsl >=2.0.1,<2.1.0a0
  - libsqlite >=3.49.1,<4.0a0
  - libuuid >=2.38.1,<3.0a0
  - libxcrypt >=4.4.36
  - libzlib >=1.3.1,<2.0a0
  - ncurses >=6.5,<7.0a0
  - openssl >=3.5.0,<4.0a0
  - readline >=8.2,<9.0a0
  - tk >=8.6.13,<8.7.0a0
  - tzdata
  constrains:
  - python_abi 3.11.* *_cp311
  license: Python-2.0
  purls: []
  size: 30545496
  timestamp: 1744325586785
- pypi: https://files.pythonhosted.org/packages/8b/b4/ae3736cfc3970fe6ee348620780811c016fe4c01d2d0ff4a3a19f4eff5f7/python_box-6.1.0-cp311-cp311-manylinux_2_17_x86_64.manylinux2014_x86_64.whl
  name: python-box
  version: 6.1.0
  sha256: 3f0036f91e13958d2b37d2bc74c1197aa36ffd66755342eb64910f63d8a2990f
  requires_dist:
  - pyyaml ; extra == 'pyyaml'
  - ruamel-yaml>=0.17 ; extra == 'all'
  - toml ; extra == 'all'
  - msgpack ; extra == 'all'
  - msgpack ; extra == 'msgpack'
  - ruamel-yaml>=0.17 ; extra == 'ruamel-yaml'
  - toml ; extra == 'toml'
  - tomli-w ; extra == 'tomli'
  - tomli ; python_full_version < '3.11' and extra == 'tomli'
  - ruamel-yaml>=0.17 ; extra == 'yaml'
  requires_python: '>=3.7'
- pypi: https://download.pytorch.org/whl/test/python_dateutil-2.9.0-py2.py3-none-any.whl
  name: python-dateutil
  version: 2.9.0
  requires_dist:
  - six>=1.5
  requires_python: '>=2.7,!=3.0.*,!=3.1.*,!=3.2.*'
- conda: https://conda.anaconda.org/conda-forge/linux-64/python_abi-3.11-6_cp311.conda
  build_number: 6
  sha256: 2ff22fffe5bb93802c1687b5c4a34b9062394b78f23cfb5c1c1ef9b635bb030e
  md5: 37ec65e056b9964529c0e1e2697b9955
  constrains:
  - python 3.11.* *_cpython
  license: BSD-3-Clause
  license_family: BSD
  purls: []
  size: 6853
  timestamp: 1743483206119
- pypi: https://files.pythonhosted.org/packages/82/ff/5701f79317a1a03e5ee8a1bf48e7273a8445162a2774e51fc06411a67c89/pytorch_lightning-2.5.1-py3-none-any.whl
  name: pytorch-lightning
  version: 2.5.1
  sha256: 0bfbbd3ad80281d3062f5d8029a759093bd969ff8162e7c1fe2918552b269f9e
  requires_dist:
  - torch>=2.1.0
  - tqdm>=4.57.0
  - pyyaml>=5.4
  - fsspec[http]>=2022.5.0
  - torchmetrics>=0.7.0
  - packaging>=20.0
  - typing-extensions>=4.4.0
  - lightning-utilities>=0.10.0
  - matplotlib>3.1 ; extra == 'all'
  - omegaconf>=2.2.3 ; extra == 'all'
  - hydra-core>=1.2.0 ; extra == 'all'
  - jsonargparse[signatures]>=4.27.7 ; extra == 'all'
  - rich>=12.3.0 ; extra == 'all'
  - tensorboardx>=2.2 ; extra == 'all'
  - requests<2.32.0 ; extra == 'all'
  - torchvision>=0.16.0 ; extra == 'all'
  - ipython[all]<8.15.0 ; extra == 'all'
  - torchmetrics>=0.10.0 ; extra == 'all'
  - lightning-utilities>=0.8.0 ; extra == 'all'
  - bitsandbytes>=0.45.2 ; platform_system != 'Darwin' and extra == 'all'
  - deepspeed>=0.8.2,<=0.9.3 ; platform_system != 'Darwin' and platform_system != 'Windows' and extra == 'all'
  - deepspeed>=0.8.2,<=0.9.3 ; platform_system != 'Darwin' and platform_system != 'Windows' and extra == 'deepspeed'
  - matplotlib>3.1 ; extra == 'dev'
  - omegaconf>=2.2.3 ; extra == 'dev'
  - hydra-core>=1.2.0 ; extra == 'dev'
  - jsonargparse[signatures]>=4.27.7 ; extra == 'dev'
  - rich>=12.3.0 ; extra == 'dev'
  - tensorboardx>=2.2 ; extra == 'dev'
  - requests<2.32.0 ; extra == 'dev'
  - torchvision>=0.16.0 ; extra == 'dev'
  - ipython[all]<8.15.0 ; extra == 'dev'
  - torchmetrics>=0.10.0 ; extra == 'dev'
  - lightning-utilities>=0.8.0 ; extra == 'dev'
  - coverage==7.3.1 ; extra == 'dev'
  - pytest==7.4.0 ; extra == 'dev'
  - pytest-cov==4.1.0 ; extra == 'dev'
  - pytest-timeout==2.1.0 ; extra == 'dev'
  - pytest-rerunfailures==12.0 ; extra == 'dev'
  - pytest-random-order==1.1.0 ; extra == 'dev'
  - cloudpickle>=1.3 ; extra == 'dev'
  - scikit-learn>0.22.1 ; extra == 'dev'
  - numpy>=1.17.2 ; extra == 'dev'
  - onnx>=1.12.0 ; extra == 'dev'
  - onnxruntime>=1.12.0 ; extra == 'dev'
  - psutil<5.9.6 ; extra == 'dev'
  - pandas>1.0 ; extra == 'dev'
  - fastapi ; extra == 'dev'
  - uvicorn ; extra == 'dev'
  - tensorboard>=2.9.1 ; extra == 'dev'
  - bitsandbytes>=0.45.2 ; platform_system != 'Darwin' and extra == 'dev'
  - deepspeed>=0.8.2,<=0.9.3 ; platform_system != 'Darwin' and platform_system != 'Windows' and extra == 'dev'
  - requests<2.32.0 ; extra == 'examples'
  - torchvision>=0.16.0 ; extra == 'examples'
  - ipython[all]<8.15.0 ; extra == 'examples'
  - torchmetrics>=0.10.0 ; extra == 'examples'
  - lightning-utilities>=0.8.0 ; extra == 'examples'
  - matplotlib>3.1 ; extra == 'extra'
  - omegaconf>=2.2.3 ; extra == 'extra'
  - hydra-core>=1.2.0 ; extra == 'extra'
  - jsonargparse[signatures]>=4.27.7 ; extra == 'extra'
  - rich>=12.3.0 ; extra == 'extra'
  - tensorboardx>=2.2 ; extra == 'extra'
  - bitsandbytes>=0.45.2 ; platform_system != 'Darwin' and extra == 'extra'
  - deepspeed>=0.8.2,<=0.9.3 ; platform_system != 'Darwin' and platform_system != 'Windows' and extra == 'strategies'
  - coverage==7.3.1 ; extra == 'test'
  - pytest==7.4.0 ; extra == 'test'
  - pytest-cov==4.1.0 ; extra == 'test'
  - pytest-timeout==2.1.0 ; extra == 'test'
  - pytest-rerunfailures==12.0 ; extra == 'test'
  - pytest-random-order==1.1.0 ; extra == 'test'
  - cloudpickle>=1.3 ; extra == 'test'
  - scikit-learn>0.22.1 ; extra == 'test'
  - numpy>=1.17.2 ; extra == 'test'
  - onnx>=1.12.0 ; extra == 'test'
  - onnxruntime>=1.12.0 ; extra == 'test'
  - psutil<5.9.6 ; extra == 'test'
  - pandas>1.0 ; extra == 'test'
  - fastapi ; extra == 'test'
  - uvicorn ; extra == 'test'
  - tensorboard>=2.9.1 ; extra == 'test'
  requires_python: '>=3.9'
- pypi: https://download.pytorch.org/whl/test/pytz-2024.2-py2.py3-none-any.whl
  name: pytz
  version: '2024.2'
- pypi: https://download.pytorch.org/whl/test/PyYAML-6.0.2-cp311-cp311-manylinux_2_17_x86_64.manylinux2014_x86_64.whl
  name: pyyaml
  version: 6.0.2
  requires_python: '>=3.8'
- pypi: https://files.pythonhosted.org/packages/f9/46/d30dfbb36046fe4ab6d1a2e3b7787c624899e17ee267a0da888b0f308fb4/qpsolvers-4.5.1-py3-none-any.whl
  name: qpsolvers
  version: 4.5.1
  sha256: b03ad8c1e6623f17e6cf3497c5f7e5ef77d24a9d4372646f410e38b0a044c1aa
  requires_dist:
  - numpy>=1.15.4
  - scipy>=1.2.0
  - clarabel>=0.4.1 ; extra == 'clarabel'
  - cvxopt>=1.2.6 ; extra == 'cvxopt'
  - daqp>=0.5.1 ; extra == 'daqp'
  - ecos>=2.0.8 ; extra == 'ecos'
  - gurobipy>=9.5.2 ; extra == 'gurobi'
  - highspy>=1.1.2.dev3 ; extra == 'highs'
  - jaxopt>=0.8.3 ; extra == 'jaxopt'
  - cvxopt>=1.2.6 ; extra == 'mosek'
  - mosek>=10.0.40 ; extra == 'mosek'
  - qpsolvers[clarabel,cvxopt,daqp,ecos,highs,jaxopt,osqp,piqp,proxqp,qpalm,quadprog,scs,qpax] ; extra == 'open-source-solvers'
  - osqp>=0.6.2,<1 ; extra == 'osqp'
  - piqp>=0.2.2 ; extra == 'piqp'
  - proxsuite>=0.2.9 ; extra == 'proxqp'
  - qpalm>=1.2.1 ; extra == 'qpalm'
  - qpax>=0.0.9 ; extra == 'qpax'
  - quadprog>=0.1.11 ; extra == 'quadprog'
  - scs>=3.2.0 ; extra == 'scs'
  - qpsolvers[cvxopt,daqp,ecos,highs,piqp,proxqp,qpalm] ; extra == 'wheels-only'
  requires_python: '>=3.8'
- pypi: https://files.pythonhosted.org/packages/5b/b1/b75dadb26dd2e4f315f8352e781156556227e3bb88534c2d2591b97bc8ed/quadprog-0.1.13-cp311-cp311-manylinux_2_17_x86_64.manylinux2014_x86_64.whl
  name: quadprog
  version: 0.1.13
  sha256: 303e6c726a483db04d5d8a43d1294b095ff862e6a4eeccf1f7df2c27f7c489e5
  requires_dist:
  - numpy
  requires_python: '>=3.9'
- conda: https://conda.anaconda.org/conda-forge/linux-64/readline-8.2-h8c095d6_2.conda
  sha256: 2d6d0c026902561ed77cd646b5021aef2d4db22e57a5b0178dfc669231e06d2c
  md5: 283b96675859b20a825f8fa30f311446
  depends:
  - libgcc >=13
  - ncurses >=6.5,<7.0a0
  license: GPL-3.0-only
  license_family: GPL
  purls: []
  size: 282480
  timestamp: 1740379431762
- pypi: https://files.pythonhosted.org/packages/c1/b1/3baf80dc6d2b7bc27a95a67752d0208e410351e3feb4eb78de5f77454d8d/referencing-0.36.2-py3-none-any.whl
  name: referencing
  version: 0.36.2
  sha256: e8699adbbf8b5c7de96d8ffa0eb5c158b3beafce084968e2ea8bb08c6794dcd0
  requires_dist:
  - attrs>=22.2.0
  - rpds-py>=0.7.0
  - typing-extensions>=4.4.0 ; python_full_version < '3.13'
  requires_python: '>=3.9'
- pypi: https://download.pytorch.org/whl/test/requests-2.32.3-py3-none-any.whl
  name: requests
  version: 2.32.3
  requires_dist:
  - charset-normalizer>=2,<4
  - idna>=2.5,<4
  - urllib3>=1.21.1,<3
  - certifi>=2017.4.17
  - pysocks>=1.5.6,!=1.5.7 ; extra == 'socks'
  - chardet>=3.0.2,<6 ; extra == 'use-chardet-on-py3'
  requires_python: '>=3.8'
- pypi: https://files.pythonhosted.org/packages/3f/51/d4db610ef29373b879047326cbf6fa98b6c1969d6f6dc423279de2b1be2c/requests_toolbelt-1.0.0-py2.py3-none-any.whl
  name: requests-toolbelt
  version: 1.0.0
  sha256: cccfdd665f0a24fcf4726e690f65639d272bb0637b9b92dfd91a5568ccf6bd06
  requires_dist:
  - requests>=2.0.1,<3.0.0
  requires_python: '>=2.7,!=3.0.*,!=3.1.*,!=3.2.*,!=3.3.*'
- pypi: https://files.pythonhosted.org/packages/0d/9b/63f4c7ebc259242c89b3acafdb37b41d1185c07ff0011164674e9076b491/rich-14.0.0-py3-none-any.whl
  name: rich
  version: 14.0.0
  sha256: 1c9491e1951aac09caffd42f448ee3d04e58923ffe14993f6e83068dc395d7e0
  requires_dist:
  - ipywidgets>=7.5.1,<9 ; extra == 'jupyter'
  - markdown-it-py>=2.2.0
  - pygments>=2.13.0,<3.0.0
  - typing-extensions>=4.0.0,<5.0 ; python_full_version < '3.11'
  requires_python: '>=3.8.0'
- pypi: https://files.pythonhosted.org/packages/e7/0c/91cf17dffa9a38835869797a9f041056091ebba6a53963d3641207e3d467/rpds_py-0.24.0-cp311-cp311-manylinux_2_17_x86_64.manylinux2014_x86_64.whl
  name: rpds-py
  version: 0.24.0
  sha256: e838bf2bb0b91ee67bf2b889a1a841e5ecac06dd7a2b1ef4e6151e2ce155c7ae
  requires_python: '>=3.9'
- conda: https://conda.anaconda.org/conda-forge/linux-64/ruamel.yaml-0.18.10-py311h9ecbd09_0.conda
  sha256: 11922e4b99d1d16a0ec18daccee4a1b83243000022d4e67ab957e15f3b4aa644
  md5: a3188715e28c25f1404b84c702e6fdf4
  depends:
  - __glibc >=2.17,<3.0.a0
  - libgcc >=13
  - python >=3.11,<3.12.0a0
  - python_abi 3.11.* *_cp311
  - ruamel.yaml.clib >=0.1.2
  license: MIT
  license_family: MIT
  purls:
  - pkg:pypi/ruamel-yaml?source=hash-mapping
  size: 273034
  timestamp: 1736248178644
- conda: https://conda.anaconda.org/conda-forge/linux-64/ruamel.yaml.clib-0.2.8-py311h9ecbd09_1.conda
  sha256: e38364ad63e29ea0134b2d6661c71d78a384a6f0f0c6248a270c97a73a970de8
  md5: e56869fca385961323e43783b89bef66
  depends:
  - __glibc >=2.17,<3.0.a0
  - libgcc >=13
  - python >=3.11,<3.12.0a0
  - python_abi 3.11.* *_cp311
  license: MIT
  license_family: MIT
  purls:
  - pkg:pypi/ruamel-yaml-clib?source=hash-mapping
  size: 147191
  timestamp: 1728724593073
- pypi: https://files.pythonhosted.org/packages/4c/5d/083181bdec4ec92a431c1291d3fff65eef3ded630a4b55eb735000ef5f3b/ruff-0.8.0-py3-none-manylinux_2_17_x86_64.manylinux2014_x86_64.whl
  name: ruff
  version: 0.8.0
  sha256: 87a8e86bae0dbd749c815211ca11e3a7bd559b9710746c559ed63106d382bd9c
  requires_python: '>=3.7'
- pypi: https://files.pythonhosted.org/packages/a8/f3/62fc9a5a659bb58a03cdd7e258956a5824bdc9b4bb3c5d932f55880be569/scikit_learn-1.6.1-cp311-cp311-manylinux_2_17_x86_64.manylinux2014_x86_64.whl
  name: scikit-learn
  version: 1.6.1
  sha256: 25fc636bdaf1cc2f4a124a116312d837148b5e10872147bdaf4887926b8c03d8
  requires_dist:
  - numpy>=1.19.5
  - scipy>=1.6.0
  - joblib>=1.2.0
  - threadpoolctl>=3.1.0
  - numpy>=1.19.5 ; extra == 'build'
  - scipy>=1.6.0 ; extra == 'build'
  - cython>=3.0.10 ; extra == 'build'
  - meson-python>=0.16.0 ; extra == 'build'
  - numpy>=1.19.5 ; extra == 'install'
  - scipy>=1.6.0 ; extra == 'install'
  - joblib>=1.2.0 ; extra == 'install'
  - threadpoolctl>=3.1.0 ; extra == 'install'
  - matplotlib>=3.3.4 ; extra == 'benchmark'
  - pandas>=1.1.5 ; extra == 'benchmark'
  - memory-profiler>=0.57.0 ; extra == 'benchmark'
  - matplotlib>=3.3.4 ; extra == 'docs'
  - scikit-image>=0.17.2 ; extra == 'docs'
  - pandas>=1.1.5 ; extra == 'docs'
  - seaborn>=0.9.0 ; extra == 'docs'
  - memory-profiler>=0.57.0 ; extra == 'docs'
  - sphinx>=7.3.7 ; extra == 'docs'
  - sphinx-copybutton>=0.5.2 ; extra == 'docs'
  - sphinx-gallery>=0.17.1 ; extra == 'docs'
  - numpydoc>=1.2.0 ; extra == 'docs'
  - pillow>=7.1.2 ; extra == 'docs'
  - pooch>=1.6.0 ; extra == 'docs'
  - sphinx-prompt>=1.4.0 ; extra == 'docs'
  - sphinxext-opengraph>=0.9.1 ; extra == 'docs'
  - plotly>=5.14.0 ; extra == 'docs'
  - polars>=0.20.30 ; extra == 'docs'
  - sphinx-design>=0.5.0 ; extra == 'docs'
  - sphinx-design>=0.6.0 ; extra == 'docs'
  - sphinxcontrib-sass>=0.3.4 ; extra == 'docs'
  - pydata-sphinx-theme>=0.15.3 ; extra == 'docs'
  - sphinx-remove-toctrees>=1.0.0.post1 ; extra == 'docs'
  - towncrier>=24.8.0 ; extra == 'docs'
  - matplotlib>=3.3.4 ; extra == 'examples'
  - scikit-image>=0.17.2 ; extra == 'examples'
  - pandas>=1.1.5 ; extra == 'examples'
  - seaborn>=0.9.0 ; extra == 'examples'
  - pooch>=1.6.0 ; extra == 'examples'
  - plotly>=5.14.0 ; extra == 'examples'
  - matplotlib>=3.3.4 ; extra == 'tests'
  - scikit-image>=0.17.2 ; extra == 'tests'
  - pandas>=1.1.5 ; extra == 'tests'
  - pytest>=7.1.2 ; extra == 'tests'
  - pytest-cov>=2.9.0 ; extra == 'tests'
  - ruff>=0.5.1 ; extra == 'tests'
  - black>=24.3.0 ; extra == 'tests'
  - mypy>=1.9 ; extra == 'tests'
  - pyamg>=4.0.0 ; extra == 'tests'
  - polars>=0.20.30 ; extra == 'tests'
  - pyarrow>=12.0.0 ; extra == 'tests'
  - numpydoc>=1.2.0 ; extra == 'tests'
  - pooch>=1.6.0 ; extra == 'tests'
  - conda-lock==2.5.6 ; extra == 'maintenance'
  requires_python: '>=3.9'
- pypi: https://files.pythonhosted.org/packages/32/ea/564bacc26b676c06a00266a3f25fdfe91a9d9a2532ccea7ce6dd394541bc/scipy-1.15.2-cp311-cp311-manylinux_2_17_x86_64.manylinux2014_x86_64.whl
  name: scipy
  version: 1.15.2
  sha256: 28a0d2c2075946346e4408b211240764759e0fabaeb08d871639b5f3b1aca8a0
  requires_dist:
  - numpy>=1.23.5,<2.5
  - pytest ; extra == 'test'
  - pytest-cov ; extra == 'test'
  - pytest-timeout ; extra == 'test'
  - pytest-xdist ; extra == 'test'
  - asv ; extra == 'test'
  - mpmath ; extra == 'test'
  - gmpy2 ; extra == 'test'
  - threadpoolctl ; extra == 'test'
  - scikit-umfpack ; extra == 'test'
  - pooch ; extra == 'test'
  - hypothesis>=6.30 ; extra == 'test'
  - array-api-strict>=2.0,<2.1.1 ; extra == 'test'
  - cython ; extra == 'test'
  - meson ; extra == 'test'
  - ninja ; sys_platform != 'emscripten' and extra == 'test'
  - sphinx>=5.0.0,<8.0.0 ; extra == 'doc'
  - intersphinx-registry ; extra == 'doc'
  - pydata-sphinx-theme>=0.15.2 ; extra == 'doc'
  - sphinx-copybutton ; extra == 'doc'
  - sphinx-design>=0.4.0 ; extra == 'doc'
  - matplotlib>=3.5 ; extra == 'doc'
  - numpydoc ; extra == 'doc'
  - jupytext ; extra == 'doc'
  - myst-nb ; extra == 'doc'
  - pooch ; extra == 'doc'
  - jupyterlite-sphinx>=0.16.5 ; extra == 'doc'
  - jupyterlite-pyodide-kernel ; extra == 'doc'
  - mypy==1.10.0 ; extra == 'dev'
  - typing-extensions ; extra == 'dev'
  - types-psutil ; extra == 'dev'
  - pycodestyle ; extra == 'dev'
  - ruff>=0.0.292 ; extra == 'dev'
  - cython-lint>=0.12.2 ; extra == 'dev'
  - rich-click ; extra == 'dev'
  - doit>=0.36.0 ; extra == 'dev'
  - pydevtool ; extra == 'dev'
  requires_python: '>=3.10'
- pypi: https://files.pythonhosted.org/packages/e7/34/bf8e999e13e00946660a1e9009e67d5718356c06b9a2b2905f10829a7c45/scs-3.2.7.post2-cp311-cp311-manylinux_2_17_x86_64.manylinux2014_x86_64.whl
  name: scs
  version: 3.2.7.post2
  sha256: 6da6add18f039e7e08f0ebc13cb1f853ec4c96ae81d7a578f46e0f9f0e5bf4b5
  requires_dist:
  - numpy
  - scipy
  requires_python: '>=3.7'
- pypi: https://files.pythonhosted.org/packages/6a/23/8146aad7d88f4fcb3a6218f41a60f6c2d4e3a72de72da1825dc7c8f7877c/semantic_version-2.10.0-py2.py3-none-any.whl
  name: semantic-version
  version: 2.10.0
  sha256: de78a3b8e0feda74cabc54aab2da702113e33ac9d9eb9d2389bcf1f58b7d9177
  requires_dist:
  - django>=1.11 ; extra == 'dev'
  - nose2 ; extra == 'dev'
  - tox ; extra == 'dev'
  - check-manifest ; extra == 'dev'
  - coverage ; extra == 'dev'
  - flake8 ; extra == 'dev'
  - wheel ; extra == 'dev'
  - zest-releaser[recommended] ; extra == 'dev'
  - readme-renderer<25.0 ; python_full_version == '3.4.*' and extra == 'dev'
  - colorama<=0.4.1 ; python_full_version == '3.4.*' and extra == 'dev'
  - sphinx ; extra == 'doc'
  - sphinx-rtd-theme ; extra == 'doc'
  requires_python: '>=2.7'
- pypi: https://files.pythonhosted.org/packages/96/b6/84049ab0967affbc7cc7590d86ae0170c1b494edb69df8786707100420e5/sentry_sdk-2.25.1-py2.py3-none-any.whl
  name: sentry-sdk
  version: 2.25.1
  sha256: 60b016d0772789454dc55a284a6a44212044d4a16d9f8448725effee97aaf7f6
  requires_dist:
  - urllib3>=1.26.11
  - certifi
  - aiohttp>=3.5 ; extra == 'aiohttp'
  - anthropic>=0.16 ; extra == 'anthropic'
  - arq>=0.23 ; extra == 'arq'
  - asyncpg>=0.23 ; extra == 'asyncpg'
  - apache-beam>=2.12 ; extra == 'beam'
  - bottle>=0.12.13 ; extra == 'bottle'
  - celery>=3 ; extra == 'celery'
  - celery-redbeat>=2 ; extra == 'celery-redbeat'
  - chalice>=1.16.0 ; extra == 'chalice'
  - clickhouse-driver>=0.2.0 ; extra == 'clickhouse-driver'
  - django>=1.8 ; extra == 'django'
  - falcon>=1.4 ; extra == 'falcon'
  - fastapi>=0.79.0 ; extra == 'fastapi'
  - flask>=0.11 ; extra == 'flask'
  - blinker>=1.1 ; extra == 'flask'
  - markupsafe ; extra == 'flask'
  - grpcio>=1.21.1 ; extra == 'grpcio'
  - protobuf>=3.8.0 ; extra == 'grpcio'
  - httpcore[http2]==1.* ; extra == 'http2'
  - httpx>=0.16.0 ; extra == 'httpx'
  - huey>=2 ; extra == 'huey'
  - huggingface-hub>=0.22 ; extra == 'huggingface-hub'
  - langchain>=0.0.210 ; extra == 'langchain'
  - launchdarkly-server-sdk>=9.8.0 ; extra == 'launchdarkly'
  - litestar>=2.0.0 ; extra == 'litestar'
  - loguru>=0.5 ; extra == 'loguru'
  - openai>=1.0.0 ; extra == 'openai'
  - tiktoken>=0.3.0 ; extra == 'openai'
  - openfeature-sdk>=0.7.1 ; extra == 'openfeature'
  - opentelemetry-distro>=0.35b0 ; extra == 'opentelemetry'
  - opentelemetry-distro ; extra == 'opentelemetry-experimental'
  - pure-eval ; extra == 'pure-eval'
  - executing ; extra == 'pure-eval'
  - asttokens ; extra == 'pure-eval'
  - pymongo>=3.1 ; extra == 'pymongo'
  - pyspark>=2.4.4 ; extra == 'pyspark'
  - quart>=0.16.1 ; extra == 'quart'
  - blinker>=1.1 ; extra == 'quart'
  - rq>=0.6 ; extra == 'rq'
  - sanic>=0.8 ; extra == 'sanic'
  - sqlalchemy>=1.2 ; extra == 'sqlalchemy'
  - starlette>=0.19.1 ; extra == 'starlette'
  - starlite>=1.48 ; extra == 'starlite'
  - statsig>=0.55.3 ; extra == 'statsig'
  - tornado>=6 ; extra == 'tornado'
  - unleashclient>=6.0.1 ; extra == 'unleash'
  requires_python: '>=3.6'
- pypi: https://download.pytorch.org/whl/test/setuptools-70.2.0-py3-none-any.whl
  name: setuptools
  version: 70.2.0
  requires_dist:
  - sphinx>=3.5 ; extra == 'doc'
  - jaraco-packaging>=9.3 ; extra == 'doc'
  - rst-linker>=1.9 ; extra == 'doc'
  - furo ; extra == 'doc'
  - sphinx-lint ; extra == 'doc'
  - jaraco-tidelift>=1.4 ; extra == 'doc'
  - pygments-github-lexers==0.0.5 ; extra == 'doc'
  - sphinx-favicon ; extra == 'doc'
  - sphinx-inline-tabs ; extra == 'doc'
  - sphinx-reredirects ; extra == 'doc'
  - sphinxcontrib-towncrier ; extra == 'doc'
  - sphinx-notfound-page>=1,<2 ; extra == 'doc'
  - pyproject-hooks!=1.1 ; extra == 'doc'
  - pytest>=6,!=8.1.* ; extra == 'test'
  - pytest-checkdocs>=2.4 ; extra == 'test'
  - pytest-cov ; extra == 'test'
  - pytest-mypy ; extra == 'test'
  - pytest-enabler>=2.2 ; extra == 'test'
  - virtualenv>=13.0.0 ; extra == 'test'
  - wheel ; extra == 'test'
  - pip>=19.1 ; extra == 'test'
  - packaging>=23.2 ; extra == 'test'
  - jaraco-envs>=2.2 ; extra == 'test'
  - pytest-xdist>=3 ; extra == 'test'
  - jaraco-path>=3.2.0 ; extra == 'test'
  - build[virtualenv]>=1.0.3 ; extra == 'test'
  - filelock>=3.4.0 ; extra == 'test'
  - ini2toml[lite]>=0.14 ; extra == 'test'
  - tomli-w>=1.0.0 ; extra == 'test'
  - pytest-timeout ; extra == 'test'
  - pytest-home>=0.5 ; extra == 'test'
  - mypy==1.10.0 ; extra == 'test'
  - tomli ; extra == 'test'
  - importlib-metadata ; extra == 'test'
  - pytest-subprocess ; extra == 'test'
  - pyproject-hooks!=1.1 ; extra == 'test'
  - jaraco-test ; extra == 'test'
  - jaraco-develop>=7.21 ; python_full_version >= '3.9' and sys_platform != 'cygwin' and extra == 'test'
  - pytest-ruff>=0.3.2 ; sys_platform != 'cygwin' and extra == 'test'
  - pytest-perf ; sys_platform != 'cygwin' and extra == 'test'
  requires_python: '>=3.8'
- pypi: https://files.pythonhosted.org/packages/e1/33/d3e0779d5c58245e7370c98eb969275af6b7a4a5aec3b97cbf85f09ad328/simplejson-3.20.1-cp311-cp311-manylinux_2_5_x86_64.manylinux1_x86_64.manylinux_2_17_x86_64.manylinux2014_x86_64.whl
  name: simplejson
  version: 3.20.1
  sha256: d492ed8e92f3a9f9be829205f44b1d0a89af6582f0cf43e0d129fa477b93fe0c
  requires_python: '>=2.5,!=3.0.*,!=3.1.*,!=3.2.*'
- pypi: https://download.pytorch.org/whl/test/six-1.16.0-py2.py3-none-any.whl
  name: six
  version: 1.16.0
  requires_python: '>=2.7,!=3.0.*,!=3.1.*,!=3.2.*'
- pypi: https://download.pytorch.org/whl/test/sympy-1.13.3-py3-none-any.whl
  name: sympy
  version: 1.13.3
  requires_dist:
  - mpmath>=1.1.0,<1.4
  - pytest>=7.1.0 ; extra == 'dev'
  - hypothesis>=6.70.0 ; extra == 'dev'
  requires_python: '>=3.8'
- conda: https://conda.anaconda.org/conda-forge/noarch/sysroot_linux-64-2.17-h0157908_18.conda
  sha256: 69ab5804bdd2e8e493d5709eebff382a72fab3e9af6adf93a237ccf8f7dbd624
  md5: 460eba7851277ec1fd80a1a24080787a
  depends:
  - kernel-headers_linux-64 3.10.0 he073ed8_18
  - tzdata
  license: LGPL-2.0-or-later AND LGPL-2.0-or-later WITH exceptions AND GPL-2.0-or-later AND MPL-2.0
  license_family: GPL
  purls: []
  size: 15166921
  timestamp: 1735290488259
- pypi: https://files.pythonhosted.org/packages/32/d5/f9a850d79b0851d1d4ef6456097579a9005b31fea68726a4ae5f2d82ddd9/threadpoolctl-3.6.0-py3-none-any.whl
  name: threadpoolctl
  version: 3.6.0
  sha256: 43a0b8fd5a2928500110039e43a5eed8480b918967083ea48dc3ab9f13c4a7fb
  requires_python: '>=3.9'
- conda: https://conda.anaconda.org/conda-forge/linux-64/tk-8.6.13-noxft_h4845f30_101.conda
  sha256: e0569c9caa68bf476bead1bed3d79650bb080b532c64a4af7d8ca286c08dea4e
  md5: d453b98d9c83e71da0741bb0ff4d76bc
  depends:
  - libgcc-ng >=12
  - libzlib >=1.2.13,<2.0.0a0
  license: TCL
  license_family: BSD
  purls: []
  size: 3318875
  timestamp: 1699202167581
- pypi: https://download.pytorch.org/whl/test/cu126/torch-2.7.0%2Bcu126-cp311-cp311-manylinux_2_28_x86_64.whl#sha256=f809911c9a3b2933ac3acc3a446a208292758dba0412a92dff953d03df415137
  name: torch
  version: 2.7.0+cu126
  sha256: f809911c9a3b2933ac3acc3a446a208292758dba0412a92dff953d03df415137
  requires_dist:
  - filelock
  - typing-extensions>=4.10.0
  - setuptools ; python_full_version >= '3.12'
  - sympy>=1.13.3
  - networkx
  - jinja2
  - fsspec
  - nvidia-cuda-nvrtc-cu12==12.6.77 ; platform_machine == 'x86_64' and platform_system == 'Linux'
  - nvidia-cuda-runtime-cu12==12.6.77 ; platform_machine == 'x86_64' and platform_system == 'Linux'
  - nvidia-cuda-cupti-cu12==12.6.80 ; platform_machine == 'x86_64' and platform_system == 'Linux'
  - nvidia-cudnn-cu12==9.5.1.17 ; platform_machine == 'x86_64' and platform_system == 'Linux'
  - nvidia-cublas-cu12==12.6.4.1 ; platform_machine == 'x86_64' and platform_system == 'Linux'
  - nvidia-cufft-cu12==11.3.0.4 ; platform_machine == 'x86_64' and platform_system == 'Linux'
  - nvidia-curand-cu12==10.3.7.77 ; platform_machine == 'x86_64' and platform_system == 'Linux'
  - nvidia-cusolver-cu12==11.7.1.2 ; platform_machine == 'x86_64' and platform_system == 'Linux'
  - nvidia-cusparse-cu12==12.5.4.2 ; platform_machine == 'x86_64' and platform_system == 'Linux'
  - nvidia-cusparselt-cu12==0.6.3 ; platform_machine == 'x86_64' and platform_system == 'Linux'
  - nvidia-nccl-cu12==2.26.2 ; platform_machine == 'x86_64' and platform_system == 'Linux'
  - nvidia-nvtx-cu12==12.6.77 ; platform_machine == 'x86_64' and platform_system == 'Linux'
  - nvidia-nvjitlink-cu12==12.6.85 ; platform_machine == 'x86_64' and platform_system == 'Linux'
  - nvidia-cufile-cu12==1.11.1.6 ; platform_machine == 'x86_64' and platform_system == 'Linux'
  - triton==3.3.0 ; platform_machine == 'x86_64' and platform_system == 'Linux'
  - optree>=0.13.0 ; extra == 'optree'
  - opt-einsum>=3.3 ; extra == 'opt-einsum'
  requires_python: '>=3.9.0'
- pypi: https://files.pythonhosted.org/packages/38/be/dd54f581838cdad7291e6d1046a3f1e1e56505710e6e90b938bf66aa3d9a/torchjd-0.5.0-py3-none-any.whl
  name: torchjd
  version: 0.5.0
  sha256: de17c038c702d4dfa5aa97a71d89185a648a5acac67cfd68109700a9e722c542
  requires_dist:
  - torch>=2.0.0
  - quadprog>=0.1.9,!=0.1.10
  - numpy>=1.21.0
  - qpsolvers>=1.0.1
  - cvxpy>=1.3.0
  - ecos>=2.0.14
  requires_python: '>=3.10'
- pypi: https://download.pytorch.org/whl/test/torchmetrics-1.0.3-py3-none-any.whl
  name: torchmetrics
  version: 1.0.3
  requires_dist:
  - numpy>1.20.0
  - torch>=1.8.1
  - packaging
  - lightning-utilities>=0.7.0
  - typing-extensions ; python_full_version < '3.9'
  - pystoi>=0.3.0 ; extra == 'all'
  - torchaudio>=0.10.0 ; extra == 'all'
  - pycocotools>2.0.0 ; extra == 'all'
  - torchvision>=0.8 ; extra == 'all'
  - torch-fidelity<=0.3.0 ; extra == 'all'
  - lpips<=0.1.4 ; extra == 'all'
  - scipy>1.0.0 ; extra == 'all'
  - transformers>=4.10.0 ; extra == 'all'
  - transformers>4.4.0 ; extra == 'all'
  - regex>=2021.9.24 ; extra == 'all'
  - tqdm>=4.41.0 ; extra == 'all'
  - nltk>=3.6 ; extra == 'all'
  - types-pyyaml ; extra == 'all'
  - types-emoji ; extra == 'all'
  - types-protobuf ; extra == 'all'
  - types-six ; extra == 'all'
  - types-requests ; extra == 'all'
  - types-tabulate ; extra == 'all'
  - types-setuptools ; extra == 'all'
  - mypy==1.4.1 ; extra == 'all'
  - matplotlib>=3.2.0 ; extra == 'all'
  - scienceplots>=2.0.0 ; extra == 'all'
  - pystoi>=0.3.0 ; extra == 'audio'
  - torchaudio>=0.10.0 ; extra == 'audio'
  - pycocotools>2.0.0 ; extra == 'detection'
  - torchvision>=0.8 ; extra == 'detection'
  - pystoi>=0.3.0 ; extra == 'dev'
  - torchaudio>=0.10.0 ; extra == 'dev'
  - pycocotools>2.0.0 ; extra == 'dev'
  - torchvision>=0.8 ; extra == 'dev'
  - torch-fidelity<=0.3.0 ; extra == 'dev'
  - lpips<=0.1.4 ; extra == 'dev'
  - scipy>1.0.0 ; extra == 'dev'
  - transformers>=4.10.0 ; extra == 'dev'
  - transformers>4.4.0 ; extra == 'dev'
  - regex>=2021.9.24 ; extra == 'dev'
  - tqdm>=4.41.0 ; extra == 'dev'
  - nltk>=3.6 ; extra == 'dev'
  - types-pyyaml ; extra == 'dev'
  - types-emoji ; extra == 'dev'
  - types-protobuf ; extra == 'dev'
  - types-six ; extra == 'dev'
  - types-requests ; extra == 'dev'
  - types-tabulate ; extra == 'dev'
  - types-setuptools ; extra == 'dev'
  - mypy==1.4.1 ; extra == 'dev'
  - matplotlib>=3.2.0 ; extra == 'dev'
  - scienceplots>=2.0.0 ; extra == 'dev'
  - scikit-image>=0.19.0 ; extra == 'dev'
  - pytorch-msssim==1.0.0 ; extra == 'dev'
  - fire<=0.5.0 ; extra == 'dev'
  - pandas>=1.4.0 ; extra == 'dev'
  - kornia>=0.6.7 ; extra == 'dev'
  - sacrebleu>=2.0.0 ; extra == 'dev'
  - pytest-cov==4.1.0 ; extra == 'dev'
  - huggingface-hub<0.16 ; extra == 'dev'
  - torch-complex<=0.4.3 ; extra == 'dev'
  - rouge-score>0.1.0 ; extra == 'dev'
  - pytest==7.4.0 ; extra == 'dev'
  - fast-bss-eval>=0.1.0 ; extra == 'dev'
  - numpy<1.25.0 ; extra == 'dev'
  - coverage==7.2.7 ; extra == 'dev'
  - cloudpickle>1.3 ; extra == 'dev'
  - phmdoctest==1.4.0 ; extra == 'dev'
  - fairlearn ; extra == 'dev'
  - pytest-timeout==2.1.0 ; extra == 'dev'
  - statsmodels>0.13.5 ; extra == 'dev'
  - jiwer>=2.3.0 ; extra == 'dev'
  - bert-score==0.3.13 ; extra == 'dev'
  - dython<=0.7.4 ; extra == 'dev'
  - netcal>1.0.0 ; extra == 'dev'
  - pandas>1.0.0 ; extra == 'dev'
  - scikit-learn>=1.1.1 ; extra == 'dev'
  - requests<=2.31.0 ; extra == 'dev'
  - pytest-rerunfailures==12.0 ; extra == 'dev'
  - sewar>=0.4.4 ; extra == 'dev'
  - mir-eval>=0.6 ; extra == 'dev'
  - pytest-doctestplus==0.13.0 ; extra == 'dev'
  - psutil<=5.9.5 ; extra == 'dev'
  - torch-fidelity<=0.3.0 ; extra == 'image'
  - lpips<=0.1.4 ; extra == 'image'
  - torchvision>=0.8 ; extra == 'image'
  - scipy>1.0.0 ; extra == 'image'
  - transformers>=4.10.0 ; extra == 'multimodal'
  - scikit-image>=0.19.0 ; extra == 'test'
  - pytorch-msssim==1.0.0 ; extra == 'test'
  - scipy>1.0.0 ; extra == 'test'
  - fire<=0.5.0 ; extra == 'test'
  - pandas>=1.4.0 ; extra == 'test'
  - kornia>=0.6.7 ; extra == 'test'
  - sacrebleu>=2.0.0 ; extra == 'test'
  - pytest-cov==4.1.0 ; extra == 'test'
  - huggingface-hub<0.16 ; extra == 'test'
  - torch-complex<=0.4.3 ; extra == 'test'
  - rouge-score>0.1.0 ; extra == 'test'
  - pytest==7.4.0 ; extra == 'test'
  - fast-bss-eval>=0.1.0 ; extra == 'test'
  - numpy<1.25.0 ; extra == 'test'
  - coverage==7.2.7 ; extra == 'test'
  - cloudpickle>1.3 ; extra == 'test'
  - phmdoctest==1.4.0 ; extra == 'test'
  - fairlearn ; extra == 'test'
  - pytest-timeout==2.1.0 ; extra == 'test'
  - statsmodels>0.13.5 ; extra == 'test'
  - jiwer>=2.3.0 ; extra == 'test'
  - bert-score==0.3.13 ; extra == 'test'
  - dython<=0.7.4 ; extra == 'test'
  - netcal>1.0.0 ; extra == 'test'
  - pandas>1.0.0 ; extra == 'test'
  - scikit-learn>=1.1.1 ; extra == 'test'
  - requests<=2.31.0 ; extra == 'test'
  - pytest-rerunfailures==12.0 ; extra == 'test'
  - sewar>=0.4.4 ; extra == 'test'
  - mir-eval>=0.6 ; extra == 'test'
  - pytest-doctestplus==0.13.0 ; extra == 'test'
  - psutil<=5.9.5 ; extra == 'test'
  - transformers>4.4.0 ; extra == 'text'
  - regex>=2021.9.24 ; extra == 'text'
  - tqdm>=4.41.0 ; extra == 'text'
  - nltk>=3.6 ; extra == 'text'
  - types-pyyaml ; extra == 'typing'
  - types-emoji ; extra == 'typing'
  - types-protobuf ; extra == 'typing'
  - types-six ; extra == 'typing'
  - types-requests ; extra == 'typing'
  - types-tabulate ; extra == 'typing'
  - types-setuptools ; extra == 'typing'
  - mypy==1.4.1 ; extra == 'typing'
  - matplotlib>=3.2.0 ; extra == 'visual'
  - scienceplots>=2.0.0 ; extra == 'visual'
  requires_python: '>=3.8'
- pypi: https://download.pytorch.org/whl/test/tqdm-4.66.5-py3-none-any.whl
  name: tqdm
  version: 4.66.5
  requires_dist:
  - colorama ; platform_system == 'Windows'
  - pytest>=6 ; extra == 'dev'
  - pytest-cov ; extra == 'dev'
  - pytest-timeout ; extra == 'dev'
  - pytest-xdist ; extra == 'dev'
  - ipywidgets>=6 ; extra == 'notebook'
  - slack-sdk ; extra == 'slack'
  - requests ; extra == 'telegram'
  requires_python: '>=3.7'
- pypi: https://download.pytorch.org/whl/test/triton-3.3.0-cp311-cp311-manylinux_2_27_x86_64.manylinux_2_28_x86_64.whl
  name: triton
  version: 3.3.0
  requires_dist:
  - setuptools>=40.8.0
  - cmake>=3.20 ; extra == 'build'
  - lit ; extra == 'build'
  - autopep8 ; extra == 'tests'
  - isort ; extra == 'tests'
  - numpy ; extra == 'tests'
  - pytest ; extra == 'tests'
  - pytest-forked ; extra == 'tests'
  - pytest-xdist ; extra == 'tests'
  - scipy>=1.7.1 ; extra == 'tests'
  - llnl-hatchet ; extra == 'tests'
  - matplotlib ; extra == 'tutorials'
  - pandas ; extra == 'tutorials'
  - tabulate ; extra == 'tutorials'
- pypi: https://files.pythonhosted.org/packages/fd/39/4702c2901899c018189b9aa7eb75aa8eb54527aed71c3f285895190dc664/typeshed_client-2.7.0-py3-none-any.whl
  name: typeshed-client
  version: 2.7.0
  sha256: 97084e5abc58a76ace2c4618ecaebd625f2d19bbd85aa1b3fb86216bf174bbea
  requires_dist:
  - importlib-resources>=1.4.0
  - typing-extensions>=4.5.0
  requires_python: '>=3.8'
- pypi: https://download.pytorch.org/whl/test/typing_extensions-4.12.2-py3-none-any.whl
  name: typing-extensions
  version: 4.12.2
  requires_python: '>=3.8'
- pypi: https://download.pytorch.org/whl/test/tzdata-2024.2-py2.py3-none-any.whl
  name: tzdata
  version: '2024.2'
  requires_python: '>=2'
- conda: https://conda.anaconda.org/conda-forge/noarch/tzdata-2025b-h78e105d_0.conda
  sha256: 5aaa366385d716557e365f0a4e9c3fca43ba196872abbbe3d56bb610d131e192
  md5: 4222072737ccff51314b5ece9c7d6f5a
  license: LicenseRef-Public-Domain
  purls: []
  size: 122968
  timestamp: 1742727099393
- pypi: https://files.pythonhosted.org/packages/8f/4a/ea424af833cbb53b942ddd6e6cfa7eb7ac9c2dcca7d3ffeb17dd3995f420/uproot-5.6.0-py3-none-any.whl
  name: uproot
  version: 5.6.0
  sha256: 90612ceccd11ea7d60645065611d3185360995631f7f3dc693c1222cd433c85e
  requires_dist:
  - awkward>=2.4.6
  - cramjam>=2.5.0
  - fsspec
  - numpy
  - packaging
  - typing-extensions>=4.1.0 ; python_full_version < '3.11'
  - xxhash
  - awkward-pandas ; extra == 'dev'
  - boost-histogram>=0.13 ; extra == 'dev'
  - dask-awkward>=2025.2.0 ; extra == 'dev'
  - dask[array,distributed] ; extra == 'dev'
  - hist>=1.2 ; extra == 'dev'
  - pandas ; extra == 'dev'
  - aiohttp ; extra == 'http'
  - s3fs ; extra == 's3'
  - aiohttp ; extra == 'test'
  - deflate ; extra == 'test'
  - fsspec-xrootd>=0.5.0 ; extra == 'test'
  - isal ; extra == 'test'
  - minio ; extra == 'test'
  - paramiko ; extra == 'test'
  - pytest-rerunfailures ; extra == 'test'
  - pytest-timeout ; extra == 'test'
  - pytest>=6 ; extra == 'test'
  - rangehttpserver ; extra == 'test'
  - requests ; extra == 'test'
  - s3fs ; extra == 'test'
  - scikit-hep-testdata ; extra == 'test'
  - pytest-pyodide ; extra == 'test-pyodide'
  - pytest-timeout ; extra == 'test-pyodide'
  - pytest>=6 ; extra == 'test-pyodide'
  - scikit-hep-testdata ; extra == 'test-pyodide'
  - fsspec-xrootd>=0.5.0 ; extra == 'xrootd'
  requires_python: '>=3.9'
- pypi: https://download.pytorch.org/whl/test/urllib3-2.2.3-py3-none-any.whl
  name: urllib3
  version: 2.2.3
  requires_dist:
  - brotli>=1.0.9 ; platform_python_implementation == 'CPython' and extra == 'brotli'
  - brotlicffi>=0.8.0 ; platform_python_implementation != 'CPython' and extra == 'brotli'
  - h2>=4,<5 ; extra == 'h2'
  - pysocks>=1.5.6,!=1.5.7,<2.0 ; extra == 'socks'
  - zstandard>=0.18.0 ; extra == 'zstd'
  requires_python: '>=3.8'
- pypi: https://files.pythonhosted.org/packages/4c/ed/3cfeb48175f0671ec430ede81f628f9fb2b1084c9064ca67ebe8c0ed6a05/virtualenv-20.30.0-py3-none-any.whl
  name: virtualenv
  version: 20.30.0
  sha256: e34302959180fca3af42d1800df014b35019490b119eba981af27f2fa486e5d6
  requires_dist:
  - distlib>=0.3.7,<1
  - filelock>=3.12.2,<4
  - importlib-metadata>=6.6 ; python_full_version < '3.8'
  - platformdirs>=3.9.1,<5
  - furo>=2023.7.26 ; extra == 'docs'
  - proselint>=0.13 ; extra == 'docs'
  - sphinx>=7.1.2,!=7.3 ; extra == 'docs'
  - sphinx-argparse>=0.4 ; extra == 'docs'
  - sphinxcontrib-towncrier>=0.2.1a0 ; extra == 'docs'
  - towncrier>=23.6 ; extra == 'docs'
  - covdefaults>=2.3 ; extra == 'test'
  - coverage-enable-subprocess>=1 ; extra == 'test'
  - coverage>=7.2.7 ; extra == 'test'
  - flaky>=3.7 ; extra == 'test'
  - packaging>=23.1 ; extra == 'test'
  - pytest-env>=0.8.2 ; extra == 'test'
  - pytest-freezer>=0.4.8 ; (python_full_version >= '3.13' and platform_python_implementation == 'CPython' and sys_platform == 'win32' and extra == 'test') or (platform_python_implementation == 'GraalVM' and extra == 'test') or (platform_python_implementation == 'PyPy' and extra == 'test')
  - pytest-mock>=3.11.1 ; extra == 'test'
  - pytest-randomly>=3.12 ; extra == 'test'
  - pytest-timeout>=2.1 ; extra == 'test'
  - pytest>=7.4 ; extra == 'test'
  - setuptools>=68 ; extra == 'test'
  - time-machine>=2.10 ; platform_python_implementation == 'CPython' and extra == 'test'
  requires_python: '>=3.8'
- pypi: https://files.pythonhosted.org/packages/0b/2c/87f3254fd8ffd29e4c02732eee68a83a1d3c346ae39bc6822dcbcb697f2b/wheel-0.45.1-py3-none-any.whl
  name: wheel
  version: 0.45.1
  sha256: 708e7481cc80179af0e556bbf0cc00b8444c7321e2700b8d8580231d13017248
  requires_dist:
  - pytest>=6.0.0 ; extra == 'test'
  - setuptools>=65 ; extra == 'test'
  requires_python: '>=3.8'
- pypi: https://files.pythonhosted.org/packages/b4/b0/9fc566b0fe08b282c850063591a756057c3247b2362b9286429ec5bf1721/wrapt-1.17.2-cp311-cp311-manylinux_2_5_x86_64.manylinux1_x86_64.manylinux_2_17_x86_64.manylinux2014_x86_64.whl
  name: wrapt
  version: 1.17.2
  sha256: 1a7ed2d9d039bd41e889f6fb9364554052ca21ce823580f6a07c4ec245c1f5d6
  requires_python: '>=3.8'
- pypi: https://files.pythonhosted.org/packages/9a/24/93ce54550a9dd3fd996ed477f00221f215bf6da3580397fbc138d6036e2e/wurlitzer-3.1.1-py3-none-any.whl
  name: wurlitzer
  version: 3.1.1
  sha256: 0b2749c2cde3ef640bf314a9f94b24d929fe1ca476974719a6909dfc568c3aac
  requires_python: '>=3.5'
- pypi: https://download.pytorch.org/whl/test/xxhash-3.5.0-cp311-cp311-manylinux_2_17_x86_64.manylinux2014_x86_64.whl
  name: xxhash
  version: 3.5.0
  requires_python: '>=3.7'
- pypi: https://download.pytorch.org/whl/test/yarl-1.13.1-cp311-cp311-manylinux_2_17_x86_64.manylinux2014_x86_64.whl
  name: yarl
  version: 1.13.1
  requires_dist:
  - idna>=2.0
  - multidict>=4.0
  requires_python: '>=3.8'
- pypi: https://download.pytorch.org/whl/test/zipp-3.19.2-py3-none-any.whl
  name: zipp
  version: 3.19.2
  requires_dist:
  - sphinx>=3.5 ; extra == 'doc'
  - jaraco-packaging>=9.3 ; extra == 'doc'
  - rst-linker>=1.9 ; extra == 'doc'
  - furo ; extra == 'doc'
  - sphinx-lint ; extra == 'doc'
  - jaraco-tidelift>=1.4 ; extra == 'doc'
  - pytest>=6,!=8.1.* ; extra == 'test'
  - pytest-checkdocs>=2.4 ; extra == 'test'
  - pytest-cov ; extra == 'test'
  - pytest-mypy ; extra == 'test'
  - pytest-enabler>=2.2 ; extra == 'test'
  - pytest-ruff>=0.2.1 ; extra == 'test'
  - jaraco-itertools ; extra == 'test'
  - jaraco-functools ; extra == 'test'
  - more-itertools ; extra == 'test'
  - big-o ; extra == 'test'
  - pytest-ignore-flaky ; extra == 'test'
  - jaraco-test ; extra == 'test'
  - importlib-resources ; python_full_version < '3.9' and extra == 'test'
  requires_python: '>=3.8'
- conda: https://conda.anaconda.org/conda-forge/linux-64/zstd-1.5.7-hb8e6e7a_2.conda
  sha256: a4166e3d8ff4e35932510aaff7aa90772f84b4d07e9f6f83c614cba7ceefe0eb
  md5: 6432cb5d4ac0046c3ac0a8a0f95842f9
  depends:
  - __glibc >=2.17,<3.0.a0
  - libgcc >=13
  - libstdcxx >=13
  - libzlib >=1.3.1,<2.0a0
  license: BSD-3-Clause
  license_family: BSD
  purls: []
  size: 567578
  timestamp: 1742433379869<|MERGE_RESOLUTION|>--- conflicted
+++ resolved
@@ -251,11 +251,7 @@
       - pypi: https://download.pytorch.org/whl/test/six-1.16.0-py2.py3-none-any.whl
       - pypi: https://download.pytorch.org/whl/test/sympy-1.13.3-py3-none-any.whl
       - pypi: https://files.pythonhosted.org/packages/32/d5/f9a850d79b0851d1d4ef6456097579a9005b31fea68726a4ae5f2d82ddd9/threadpoolctl-3.6.0-py3-none-any.whl
-<<<<<<< HEAD
-      - pypi: https://download.pytorch.org/whl/test/cu126/torch-2.7.0%2Bcu126-cp311-cp311-manylinux_2_28_x86_64.whl#sha256=f809911c9a3b2933ac3acc3a446a208292758dba0412a92dff953d03df415137
-=======
       - pypi: https://download.pytorch.org/whl/test/cu126/torch-2.7.0%2Bcu126-cp311-cp311-manylinux_2_28_x86_64.whl#sha256=4e14c67aa9c6e6cdc4294329d587edcba5f6f5e17cd6f22df007207f5aa387db
->>>>>>> e9668803
       - pypi: https://files.pythonhosted.org/packages/38/be/dd54f581838cdad7291e6d1046a3f1e1e56505710e6e90b938bf66aa3d9a/torchjd-0.5.0-py3-none-any.whl
       - pypi: https://download.pytorch.org/whl/test/torchmetrics-1.0.3-py3-none-any.whl
       - pypi: https://download.pytorch.org/whl/test/tqdm-4.66.5-py3-none-any.whl
@@ -1467,11 +1463,7 @@
 - pypi: .
   name: hepattn
   version: 0.1.0
-<<<<<<< HEAD
-  sha256: 2c1d19ce234dd09d15b410b2a8061d6109d2dd3d8a13a6a25740a1f22c445a1c
-=======
   sha256: 6048ee96146f01d43005f6a38918b739529597e3d99016c0788136936e66afa6
->>>>>>> e9668803
   requires_dist:
   - packaging
   - wheel
@@ -2375,11 +2367,7 @@
   - tensorboardx>=2.2,<3.0 ; extra == 'all'
   - torchmetrics>=0.10.0,<2.0 ; extra == 'all'
   - torchvision>=0.16.0,<1.0 ; extra == 'all'
-<<<<<<< HEAD
-  - deepspeed>=0.8.2,<=0.9.3 ; platform_system != 'Darwin' and platform_system != 'Windows' and extra == 'all'
-=======
   - deepspeed>=0.8.2,<=0.9.3 ; sys_platform != 'darwin' and sys_platform != 'win32' and extra == 'all'
->>>>>>> e9668803
   - bitsandbytes>=0.42.0,<1.0 ; sys_platform == 'darwin' and extra == 'all'
   - bitsandbytes>=0.44.0,<1.0 ; (sys_platform == 'linux' and extra == 'all') or (sys_platform == 'win32' and extra == 'all')
   - litdata>=0.2.0rc0,<1.0 ; extra == 'data'
@@ -2412,11 +2400,7 @@
   - torchmetrics>=0.7.0,<2.0 ; extra == 'dev'
   - torchvision>=0.16.0,<1.0 ; extra == 'dev'
   - uvicorn ; extra == 'dev'
-<<<<<<< HEAD
-  - deepspeed>=0.8.2,<=0.9.3 ; platform_system != 'Darwin' and platform_system != 'Windows' and extra == 'dev'
-=======
   - deepspeed>=0.8.2,<=0.9.3 ; sys_platform != 'darwin' and sys_platform != 'win32' and extra == 'dev'
->>>>>>> e9668803
   - bitsandbytes>=0.42.0,<1.0 ; sys_platform == 'darwin' and extra == 'dev'
   - bitsandbytes>=0.44.0,<1.0 ; (sys_platform == 'linux' and extra == 'dev') or (sys_platform == 'win32' and extra == 'dev')
   - ipython[all]<9.0 ; extra == 'examples'
@@ -2435,11 +2419,7 @@
   - lightning-utilities>=0.8.0,<1.0 ; extra == 'fabric-all'
   - torchmetrics>=0.10.0,<2.0 ; extra == 'fabric-all'
   - torchvision>=0.16.0,<1.0 ; extra == 'fabric-all'
-<<<<<<< HEAD
-  - deepspeed>=0.8.2,<=0.9.3 ; platform_system != 'Darwin' and platform_system != 'Windows' and extra == 'fabric-all'
-=======
   - deepspeed>=0.8.2,<=0.9.3 ; sys_platform != 'darwin' and sys_platform != 'win32' and extra == 'fabric-all'
->>>>>>> e9668803
   - bitsandbytes>=0.42.0,<1.0 ; sys_platform == 'darwin' and extra == 'fabric-all'
   - bitsandbytes>=0.44.0,<1.0 ; (sys_platform == 'linux' and extra == 'fabric-all') or (sys_platform == 'win32' and extra == 'fabric-all')
   - click==8.1.7 ; extra == 'fabric-dev'
@@ -2455,21 +2435,13 @@
   - torchmetrics>=0.10.0,<2.0 ; extra == 'fabric-dev'
   - torchmetrics>=0.7.0,<2.0 ; extra == 'fabric-dev'
   - torchvision>=0.16.0,<1.0 ; extra == 'fabric-dev'
-<<<<<<< HEAD
-  - deepspeed>=0.8.2,<=0.9.3 ; platform_system != 'Darwin' and platform_system != 'Windows' and extra == 'fabric-dev'
-=======
   - deepspeed>=0.8.2,<=0.9.3 ; sys_platform != 'darwin' and sys_platform != 'win32' and extra == 'fabric-dev'
->>>>>>> e9668803
   - bitsandbytes>=0.42.0,<1.0 ; sys_platform == 'darwin' and extra == 'fabric-dev'
   - bitsandbytes>=0.44.0,<1.0 ; (sys_platform == 'linux' and extra == 'fabric-dev') or (sys_platform == 'win32' and extra == 'fabric-dev')
   - lightning-utilities>=0.8.0,<1.0 ; extra == 'fabric-examples'
   - torchmetrics>=0.10.0,<2.0 ; extra == 'fabric-examples'
   - torchvision>=0.16.0,<1.0 ; extra == 'fabric-examples'
-<<<<<<< HEAD
-  - deepspeed>=0.8.2,<=0.9.3 ; platform_system != 'Darwin' and platform_system != 'Windows' and extra == 'fabric-strategies'
-=======
   - deepspeed>=0.8.2,<=0.9.3 ; sys_platform != 'darwin' and sys_platform != 'win32' and extra == 'fabric-strategies'
->>>>>>> e9668803
   - bitsandbytes>=0.42.0,<1.0 ; sys_platform == 'darwin' and extra == 'fabric-strategies'
   - bitsandbytes>=0.44.0,<1.0 ; (sys_platform == 'linux' and extra == 'fabric-strategies') or (sys_platform == 'win32' and extra == 'fabric-strategies')
   - click==8.1.7 ; extra == 'fabric-test'
@@ -2493,11 +2465,7 @@
   - tensorboardx>=2.2,<3.0 ; extra == 'pytorch-all'
   - torchmetrics>=0.10.0,<2.0 ; extra == 'pytorch-all'
   - torchvision>=0.16.0,<1.0 ; extra == 'pytorch-all'
-<<<<<<< HEAD
-  - deepspeed>=0.8.2,<=0.9.3 ; platform_system != 'Darwin' and platform_system != 'Windows' and extra == 'pytorch-all'
-=======
   - deepspeed>=0.8.2,<=0.9.3 ; sys_platform != 'darwin' and sys_platform != 'win32' and extra == 'pytorch-all'
->>>>>>> e9668803
   - bitsandbytes>=0.42.0,<1.0 ; sys_platform == 'darwin' and extra == 'pytorch-all'
   - bitsandbytes>=0.44.0,<1.0 ; (sys_platform == 'linux' and extra == 'pytorch-all') or (sys_platform == 'win32' and extra == 'pytorch-all')
   - cloudpickle>=1.3,<3.0 ; extra == 'pytorch-dev'
@@ -2527,11 +2495,7 @@
   - torchmetrics>=0.10.0,<2.0 ; extra == 'pytorch-dev'
   - torchvision>=0.16.0,<1.0 ; extra == 'pytorch-dev'
   - uvicorn ; extra == 'pytorch-dev'
-<<<<<<< HEAD
-  - deepspeed>=0.8.2,<=0.9.3 ; platform_system != 'Darwin' and platform_system != 'Windows' and extra == 'pytorch-dev'
-=======
   - deepspeed>=0.8.2,<=0.9.3 ; sys_platform != 'darwin' and sys_platform != 'win32' and extra == 'pytorch-dev'
->>>>>>> e9668803
   - bitsandbytes>=0.42.0,<1.0 ; sys_platform == 'darwin' and extra == 'pytorch-dev'
   - bitsandbytes>=0.44.0,<1.0 ; (sys_platform == 'linux' and extra == 'pytorch-dev') or (sys_platform == 'win32' and extra == 'pytorch-dev')
   - ipython[all]<9.0 ; extra == 'pytorch-examples'
@@ -2547,11 +2511,7 @@
   - tensorboardx>=2.2,<3.0 ; extra == 'pytorch-extra'
   - bitsandbytes>=0.42.0,<1.0 ; sys_platform == 'darwin' and extra == 'pytorch-extra'
   - bitsandbytes>=0.44.0,<1.0 ; (sys_platform == 'linux' and extra == 'pytorch-extra') or (sys_platform == 'win32' and extra == 'pytorch-extra')
-<<<<<<< HEAD
-  - deepspeed>=0.8.2,<=0.9.3 ; platform_system != 'Darwin' and platform_system != 'Windows' and extra == 'pytorch-strategies'
-=======
   - deepspeed>=0.8.2,<=0.9.3 ; sys_platform != 'darwin' and sys_platform != 'win32' and extra == 'pytorch-strategies'
->>>>>>> e9668803
   - cloudpickle>=1.3,<3.0 ; extra == 'pytorch-test'
   - coverage==7.3.1 ; extra == 'pytorch-test'
   - fastapi ; extra == 'pytorch-test'
@@ -2568,11 +2528,7 @@
   - scikit-learn>0.22.1,<2.0 ; extra == 'pytorch-test'
   - tensorboard>=2.9.1,<3.0 ; extra == 'pytorch-test'
   - uvicorn ; extra == 'pytorch-test'
-<<<<<<< HEAD
-  - deepspeed>=0.8.2,<=0.9.3 ; platform_system != 'Darwin' and platform_system != 'Windows' and extra == 'strategies'
-=======
   - deepspeed>=0.8.2,<=0.9.3 ; sys_platform != 'darwin' and sys_platform != 'win32' and extra == 'strategies'
->>>>>>> e9668803
   - bitsandbytes>=0.42.0,<1.0 ; sys_platform == 'darwin' and extra == 'strategies'
   - bitsandbytes>=0.44.0,<1.0 ; (sys_platform == 'linux' and extra == 'strategies') or (sys_platform == 'win32' and extra == 'strategies')
   - click==8.1.7 ; extra == 'test'
