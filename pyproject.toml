--- conflicted
+++ resolved
@@ -14,33 +14,16 @@
     "wheel",
     "numpy",
     "scipy",
-<<<<<<< HEAD
-    #"energyflow", # build error on arm cpu
-    "pathos",
-    "vector",
-    "fastjet",
-    "atlas-ftag-tools",
-=======
->>>>>>> 124c6e4a
     "pytest>=8.3.3,<9",
     "pytest-repeat",
     "ruff==0.12.4",
     "pre-commit>=4.0.1,<5",
     "matplotlib==3.9.*",
-<<<<<<< HEAD
-    "lightning==2.5.0.post0",
-    "comet-ml==3.49.11",
-    "pandas>=2.2.3,<3",
-    "pyarrow>=17.0.0",
-    "jsonargparse[signatures]>=4.34.0,<5",
-    #"flash-attn==2.8.2",
-=======
     "lightning==2.5.2",
     "comet-ml==3.50.0",
     "pandas>=2.2.3,<3",
     "pyarrow>=17.0.0",
     "jsonargparse[signatures]==4.40.1",
->>>>>>> 124c6e4a
     "torchjd>=0.5.0",
     "lion-pytorch>=0.2.3,<0.3",
     "awkward>=2.8.1",
@@ -48,10 +31,6 @@
     "h5py>=3.13.0",
     "particle>=0.25.3",
     "scikit-learn>=1.6.1,<2",
-<<<<<<< HEAD
-    #"numba>=0.61.2", # incompatability
-=======
->>>>>>> 124c6e4a
     "onnx>=1.18.0",
     "onnxruntime>=1.22.0",
     "einops>=0.8.1,<0.9",
@@ -73,24 +52,14 @@
 
 [tool.pixi.project]
 channels = ["conda-forge", "nvidia", "nodefaults"]
-<<<<<<< HEAD
 platforms = ["linux-64", "linux-aarch64"]
 
 [tool.pixi.pypi-dependencies]
 hepattn = { path = ".", editable = true }
-torch = { version = "==2.7.*", index = "https://download.pytorch.org/whl/cu128"}
-=======
-platforms = ["linux-64"] # "linux-aarch64"
-
-[tool.pixi.pypi-dependencies]
-hepattn = { path = ".", editable = true }
->>>>>>> 124c6e4a
 
 [tool.pixi.pypi-options]
 no-build-isolation = ["flash-attn"]
 extra-index-urls = ["https://download.pytorch.org/whl/cu128"]
-<<<<<<< HEAD
-=======
 
 [tool.pixi.feature.gpu.pypi-dependencies]
 torch = { version = "==2.7.1", index = "https://download.pytorch.org/whl/cu128"}
@@ -104,33 +73,17 @@
 clic = { features = ["clic"] }
 tide = { features = ["tide"] }
 ci = { features = ["cpu", "clic", "tide"]}
->>>>>>> 124c6e4a
 
 [tool.pixi.system-requirements]
 libc = "2.28"
-<<<<<<< HEAD
-cuda = "12.8"
-
-[tool.pixi.dependencies]
-python = "3.12.*"
-cuda-version = "12.8.*"
-cuda = "12.8.*"
-#pytorch = "2.7.0"
-ninja = "*"
-git = "*"
-"ruamel.yaml" = ">=0.18.10,<0.19"
-git-lfs = ">=3.6.1,<4"
-gxx = "*"
-=======
 cuda = "12.3"
 
 [tool.pixi.dependencies]
 gxx = "*"
 git = "*"
 git-lfs = ">=3.6.1,<4"
-cuda = "12.3.*"
+cuda = "12.8.*"
 ninja = "*"
->>>>>>> 124c6e4a
 
 [tool.pixi.tasks.test]
 cmd = "pytest -xsv"
