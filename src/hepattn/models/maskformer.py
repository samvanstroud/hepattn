import torch
from torch import Tensor, nn

from hepattn.models.decoder import MaskFormerDecoderLayer
from hepattn.models.task import IncidenceRegressionTask, ObjectClassificationTask

class MaskFormer(nn.Module):
    def __init__(
        self,
        input_nets: nn.ModuleList,
        encoder: nn.Module | None,
        decoder_layer_config: dict,
        num_decoder_layers: int,
        tasks: nn.ModuleList,
        num_queries: int,
        dim: int,
        target_object: str = "particle",
        pooling: nn.Module | None = None,
        matcher: nn.Module | None = None,
        input_sort_field: str | None = None,
        use_attn_masks: bool = True,
        use_query_masks: bool = True,
<<<<<<< HEAD
        raw_variables: list[str] | None = None,
=======
        log_attn_mask: bool = False,
>>>>>>> 6f508060
    ):
        """
        Initializes the MaskFormer model, which is a modular transformer-style architecture designed
        for multi-task object inference with attention-based decoding and optional encoder blocks.

        Parameters
        ----------
        input_nets : nn.ModuleList
            A list of input modules, each responsible for embedding a specific input type.
        encoder : nn.Module
            An optional encoder module that processes merged input embeddings with optional sorting.
        decoder_layer_config : dict
            Configuration dictionary used to initialize each MaskFormerDecoderLayer.
        num_decoder_layers : int
            The number of decoder layers to stack.
        tasks : nn.ModuleList
            A list of task modules, each responsible for producing and processing predictions from decoder outputs.
        matcher : nn.Module or None
            A module used to match predictions to targets (e.g., using the Hungarian algorithm) for loss computation.
        num_queries : int
            The number of object-level queries to initialize and decode.
        dim : int
            The dimensionality of the query and key embeddings.
        target_object : str
            The target object name which is used to mark valid/invalid objects during matching.
        input_sort_field : str or None, optional
            An optional key used to sort the input objects (e.g., for windowed attention).
        use_attn_masks : bool, optional
            If True, attention masks will be used to control which input objects are attended to.
        use_query_masks : bool, optional
            If True, query masks will be used to control which queries are valid during attention.
        raw_variables : list[str] or None, optional
            A list of variable names that passed to tasks without embedding.
        """
        super().__init__()

        self.input_nets = input_nets
        self.encoder = encoder
        self.decoder_layers = nn.ModuleList([MaskFormerDecoderLayer(depth=i, **decoder_layer_config) for i in range(num_decoder_layers)])
        self.pooling = pooling
        self.tasks = tasks
        self.target_object = target_object
        self.matcher = matcher
        self.num_queries = num_queries
        self.query_initial = nn.Parameter(torch.randn(num_queries, dim))
        self.input_sort_field = input_sort_field
        self.use_attn_masks = use_attn_masks
        self.use_query_masks = use_query_masks
<<<<<<< HEAD
        self.raw_variables = raw_variables or []
=======
        self.log_attn_mask = log_attn_mask
        self.log_step = 0
>>>>>>> 6f508060

    def forward(self, inputs: dict[str, Tensor]) -> dict[str, Tensor]:
        # Atomic input names
        input_names = [input_net.input_name for input_net in self.input_nets]
        self.log_step+=1

        assert "key" not in input_names, "'key' input name is reserved."
        assert "query" not in input_names, "'query' input name is reserved."

        x = {}

        for raw_var in self.raw_variables:
            # If the raw variable is present in the inputs, add it directly to the output
            if raw_var in inputs:
                x[raw_var] = inputs[raw_var]

        # Embed the input objects
        for input_net in self.input_nets:
            input_name = input_net.input_name
            x[input_name + "_embed"] = input_net(inputs)
            x[input_name + "_valid"] = inputs[input_name + "_valid"]

            # These slices can be used to pick out specific
            # objects after we have merged them all together
            # TODO: Clean this up
            device = inputs[input_name + "_valid"].device
            x[f"key_is_{input_name}"] = torch.cat(
                [torch.full((inputs[i + "_valid"].shape[-1],), i == input_name, device=device, dtype=torch.bool) for i in input_names], dim=-1
            )

        # Merge the input objects and he padding mask into a single set
        x["key_embed"] = torch.concatenate([x[input_name + "_embed"] for input_name in input_names], dim=-2)
        x["key_valid"] = torch.concatenate([x[input_name + "_valid"] for input_name in input_names], dim=-1)

        # calculate the batch size and combined number of input constituents
        batch_size = x["key_valid"].shape[0]
        num_constituents = x["key_valid"].shape[-1]

        # if all key_valid are true, then we can just set it to None
        if batch_size == 1 and x["key_valid"].all():
            x["key_valid"] = None

        # Also merge the field being used for sorting in window attention if requested
        if self.input_sort_field is not None:
            x[f"key_{self.input_sort_field}"] = torch.concatenate(
                [inputs[input_name + "_" + self.input_sort_field] for input_name in input_names], dim=-1
            )

        # Pass merged input hits through the encoder
        if self.encoder is not None:
            # Note that a padded feature is a feature that is not valid!
            x["key_embed"] = self.encoder(x["key_embed"], x_sort_value=x.get(f"key_{self.input_sort_field}"), kv_mask=x.get("key_valid"))

        # Unmerge the updated features back into the separate input types
        # These are just views into the tensor that old all the merged hits
        for input_name in input_names:
            x[input_name + "_embed"] = x["key_embed"][..., x[f"key_is_{input_name}"], :]

        # Generate the queries that represent objects
        x["query_embed"] = self.query_initial.expand(batch_size, -1, -1)
        x["query_valid"] = torch.full((batch_size, self.num_queries), True, device=x["query_embed"].device)

        # Do any pooling if desired
        if self.pooling is not None:
            x_pooled = self.pooling(x[f"{self.pooling.input_name}_embed"], x[f"{self.pooling.input_name}_valid"])
            x[f"{self.pooling.output_name}_embed"] = x | x_pooled

        # Pass encoded inputs through decoder to produce outputs
        outputs = {}
        for layer_index, decoder_layer in enumerate(self.decoder_layers):
            outputs[f"layer_{layer_index}"] = {}

            attn_masks = {}
            query_mask = None

            for task in self.tasks:
                # Get the outputs of the task given the current embeddings and record them
                task_outputs = task(x)

                # Need this for incidence-based regression task
                if isinstance(task, IncidenceRegressionTask):
                    # Assume that the incidence task has only one output
                    x["incidence"] = task_outputs[task.outputs[0]].detach()
                if isinstance(task, ObjectClassificationTask):
                    # Assume that the classification task has only one output
                    x["class_probs"] = task_outputs[task.outputs[0]].detach()
                outputs[f"layer_{layer_index}"][task.name] = task_outputs

                # Here we check if each task has an attention mask to contribute, then after
                # we fill in any attention masks for any features that did not get an attention mask
                task_attn_masks = task.attn_mask(task_outputs)

                for input_name, attn_mask in task_attn_masks.items():
                    # We only want to mask an attention slot if every task agrees the slots should be masked
                    # so we only mask if both the existing and new attention mask are masked, which means a slot is valid if
                    # either current or new mask is valid
                    if input_name in attn_masks:
                        attn_masks[input_name] |= attn_mask
                    else:
                        attn_masks[input_name] = attn_mask

                # Now do same but for query masks
                task_query_mask = task.query_mask(task_outputs)

                if task_query_mask is not None and self.use_query_masks:
                    query_mask = query_mask | task_query_mask if query_mask is not None else task_query_mask

            # Fill in attention masks for features that did not get one specified by any task
            if attn_masks and self.use_attn_masks:
                attn_mask = torch.full((batch_size, self.num_queries, num_constituents), True, device=x["key_embed"].device)

                for input_name, input_attn_mask in attn_masks.items():
                    attn_mask[..., x[f"key_is_{input_name}"]] = input_attn_mask

            # If no attention masks were specified, set it to none to avoid redundant masking
            else:
                attn_mask = None

            if (
                self.log_attn_mask
                and (attn_mask is not None)
                and (self.log_step % 1000 == 0)
            ):
                if not hasattr(self, "attn_masks_to_log"):
                    self.attn_masks_to_log = {}
                if layer_index == 0 or layer_index == len(self.decoder_layers) - 1:
                    self.attn_masks_to_log[layer_index] = {
                        "mask": attn_mask[0].detach().cpu().clone(),
                        "step": self.log_step,
                        "layer": layer_index,
                    }

            # Update the keys and queries
            x["query_embed"], x["key_embed"] = decoder_layer(
                x["query_embed"], x["key_embed"], attn_mask=attn_mask, q_mask=query_mask, kv_mask=x.get("key_valid")
            )

            # Unmerge the updated features back into the separate input types
            for input_name in input_names:
                x[input_name + "_embed"] = x["key_embed"][..., x[f"key_is_{input_name}"], :]

            # Do any pooling if desired
            if self.pooling is not None:
                x_pooled = self.pooling(x[f"{self.pooling.input_name}_embed"], x[f"{self.pooling.input_name}_valid"])
                x[f"{self.pooling.output_name}_embed"] = x | x_pooled

        # Get the final outputs - we don't need to compute attention masks or update things here
        outputs["final"] = {}
        for task in self.tasks:
            outputs["final"][task.name] = task(x)

            # Need this for incidence-based regression task
            if isinstance(task, IncidenceRegressionTask):
                # Assume that the incidence task has only one output
                x["incidence"] = outputs["final"][task.name][task.outputs[0]].detach()
            if isinstance(task, ObjectClassificationTask):
                # Assume that the classification task has only one output
                x["class_probs"] = outputs["final"][task.name][task.outputs[0]].detach()

        return outputs

    def predict(self, outputs: dict) -> dict:
        """Takes the raw model outputs and produces a set of actual inferences / predictions.
        For example will take output probabilies and apply threshold cuts to prduce boolean predictions.

        Parameters
        ----------
        outputs:
            The outputs produces the forward pass of the model.
        """
        preds = {}

        # Compute predictions for each task in each block
        for layer_name, layer_outputs in outputs.items():
            preds[layer_name] = {}

            for task in self.tasks:
                preds[layer_name][task.name] = task.predict(layer_outputs[task.name])

        return preds

    def loss(self, outputs: dict, targets: dict) -> dict:
        """Computes the loss between the forward pass of the model and the data / targets.
        It first computes the cost / loss between each of the predicted and true tracks in each ROI
        and then uses the Hungarian algorihtm to perform an optimal bipartite matching. The model
        predictions are then permuted to match this optimal matching, after which the final loss
        between the model and target is computed.

        Parameters
        ----------
        outputs:
            The outputs produces the forward pass of the model.
        targets:
            The data containing the targets.
        """
        # Will hold the costs between all pairs of objects - cost axes are (batch, pred, true)
        costs = {}
        batch_idxs = torch.arange(targets[f"{self.target_object}_valid"].shape[0]).unsqueeze(1)
        for layer_name, layer_outputs in outputs.items():
            layer_costs = None

            # Get the cost contribution from each of the tasks
            for task in self.tasks:
                # Skip tasks that do not contribute intermediate losses
                if layer_name != "final" and not task.has_intermediate_loss:
                    continue

                # Only use the cost from the final set of predictions
                task_costs = task.cost(layer_outputs[task.name], targets)

                # Add the cost on to our running cost total, otherwise initialise a running cost matrix
                for cost in task_costs.values():
                    if layer_costs is not None:
                        layer_costs += cost
                    else:
                        layer_costs = cost

            # Added to allow completely turning off inter layer loss
            # Possibly redundant as completely switching them off performs worse
            if layer_costs is not None:
                layer_costs = layer_costs.detach()

            costs[layer_name] = layer_costs

        # Permute the outputs for each output in each layer
        for layer_name, cost in costs.items():
            if cost is None:
                continue

            # Get the indicies that can permute the predictions to yield their optimal matching
            pred_idxs = self.matcher(cost, targets[f"{self.target_object}_valid"])

            # Apply the permutation in place
            for task in self.tasks:
                # Some tasks, such as hit-level or sample-level tasks, do not need permutation
                if hasattr(task, "permute_loss"):
                    if not task.permute_loss:
                        continue

                for output_name in task.outputs:
                    outputs[layer_name][task.name][output_name] = outputs[layer_name][task.name][output_name][batch_idxs, pred_idxs]

        # Compute the losses for each task in each block
        losses = {}
        for layer_name in outputs:
            losses[layer_name] = {}
            for task in self.tasks:
                if layer_name != "final" and not task.has_intermediate_loss:
                    continue
                # In case if some tasks needed to get access to other task's output
                extra_kwargs = task.loss_kwargs(outputs[layer_name], targets)
                losses[layer_name][task.name] = task.loss(outputs[layer_name][task.name], targets, **extra_kwargs)

        return losses<|MERGE_RESOLUTION|>--- conflicted
+++ resolved
@@ -20,11 +20,8 @@
         input_sort_field: str | None = None,
         use_attn_masks: bool = True,
         use_query_masks: bool = True,
-<<<<<<< HEAD
         raw_variables: list[str] | None = None,
-=======
         log_attn_mask: bool = False,
->>>>>>> 6f508060
     ):
         """
         Initializes the MaskFormer model, which is a modular transformer-style architecture designed
@@ -73,12 +70,9 @@
         self.input_sort_field = input_sort_field
         self.use_attn_masks = use_attn_masks
         self.use_query_masks = use_query_masks
-<<<<<<< HEAD
         self.raw_variables = raw_variables or []
-=======
         self.log_attn_mask = log_attn_mask
         self.log_step = 0
->>>>>>> 6f508060
 
     def forward(self, inputs: dict[str, Tensor]) -> dict[str, Tensor]:
         # Atomic input names
