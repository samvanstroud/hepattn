from typing import Any

import torch
from torch import Tensor, nn

from hepattn.models.decoder import MaskFormerDecoder
from hepattn.models.task import IncidenceRegressionTask, ObjectClassificationTask


class MaskFormer(nn.Module):
    def __init__(
        self,
        input_nets: nn.ModuleList,
        encoder: nn.Module | None,
        decoder: MaskFormerDecoder,
        tasks: nn.ModuleList,
        dim: int,
        target_object: str = "particle",
        pooling: nn.Module | None = None,
        matcher: nn.Module | None = None,
        encoder_input_sort_field: str | None = None,
        raw_variables: list[str] | None = None,
        sorter: nn.Module | None = None,
    ):
        """Initializes the MaskFormer model, which is a modular transformer-style architecture designed
        for multi-task object reconstruction with attention-based decoding and optional encoder blocks.

        Parameters
        ----------
        input_nets : nn.ModuleList
            A list of input modules, each responsible for embedding a specific constituent type.
        encoder : nn.Module
            An optional encoder module that processes merged constituent embeddings with optional sorting.
        decoder : MaskFormerDecoder
            The decoder module that handles multi-layer decoding and task integration.
        tasks : nn.ModuleList
            A list of task modules, each responsible for producing and processing predictions from decoder outputs.
        matcher : nn.Module or None
            A module used to match predictions to targets (e.g., using the Hungarian algorithm) for loss computation.
        dim : int
            The dimensionality of the query and key embeddings.
        target_object : str
            The target object name which is used to mark valid/invalid objects during matching.
        input_sort_field : str or None, optional
            An optional key used to sort the input constituents (e.g., for windowed attention).
        raw_variables : list[str] or None, optional
            A list of variable names that passed to tasks without embedding.
        """
        super().__init__()

        self.input_nets = input_nets
        self.encoder = encoder
        self.decoder = decoder

        # Set tasks as a member of the decoder and extract num_queries
        self.decoder.tasks = tasks
        self.num_queries = decoder.num_queries

        self.pooling = pooling
        self.tasks = tasks
        self.target_object = target_object
        self.matcher = matcher
        self.query_initial = nn.Parameter(torch.randn(self.num_queries, dim))
        self.raw_variables = raw_variables or []
        self.sorting = sorter
        if sorter is not None:
            sorter.raw_variables = self.raw_variables
            self.input_sort_field = sorter.input_sort_field
        else:
            self.input_sort_field = encoder_input_sort_field

    def forward(self, inputs: dict[str, Tensor]) -> tuple[dict[str, Tensor], dict[str, Tensor]]:
        # Atomic input names
        input_names = [input_net.input_name for input_net in self.input_nets]

        assert "key" not in input_names, "'key' input name is reserved."
        assert "query" not in input_names, "'query' input name is reserved."

        x = {}

        for raw_var in self.raw_variables:
            # If the raw variable is present in the inputs, add it directly to the output
            if raw_var in inputs:
                x[raw_var] = inputs[raw_var]

<<<<<<< HEAD
        # Store input positional encodings if we need to preserve them for the decoder
        if self.decoder.preserve_posenc:
            assert all(input_net.posenc is not None for input_net in self.input_nets)
            x["key_posenc"] = torch.concatenate([input_net.posenc(inputs) for input_net in self.input_nets], dim=-2)

        # Embed the input constituents
=======
        # Embed the input objects
>>>>>>> 9af3dfd2
        for input_net in self.input_nets:
            input_name = input_net.input_name
            x[input_name + "_embed"] = input_net(inputs)
            x[input_name + "_valid"] = inputs[input_name + "_valid"]

            # These slices can be used to pick out specific
            # objects after we have merged them all together
            # TODO: Clean this up
            device = inputs[input_name + "_valid"].device
            x[f"key_is_{input_name}"] = torch.cat(
                [torch.full((inputs[i + "_valid"].shape[-1],), i == input_name, device=device, dtype=torch.bool) for i in input_names], dim=-1
            )

<<<<<<< HEAD
        # Merge the input constituents and the padding mask into a single set
=======
        # Merge the input objects and the padding mask into a single set
>>>>>>> 9af3dfd2
        x["key_embed"] = torch.concatenate([x[input_name + "_embed"] for input_name in input_names], dim=-2)
        x["key_valid"] = torch.concatenate([x[input_name + "_valid"] for input_name in input_names], dim=-1)

        # calculate the batch size and combined number of input constituents
        batch_size = x["key_valid"].shape[0]

        # if all key_valid are true, then we can just set it to None
        if batch_size == 1 and x["key_valid"].all():
            x["key_valid"] = None

        # Also merge the field being used for sorting in window attention if requested
        if self.input_sort_field is not None:
            x[f"key_{self.input_sort_field}"] = torch.concatenate(
                [inputs[input_name + "_" + self.input_sort_field] for input_name in input_names], dim=-1
            )
            for input_name in input_names:
                x[input_name + "_" + self.input_sort_field] = inputs[input_name + "_" + self.input_sort_field]

        # Dedicated sorting step before encoder
        if self.sorting is not None:
            x = self.sorting.sort_inputs(x)

        # Pass merged input constituents through the encoder
        if self.encoder is not None:
            # Note that a padded feature is a feature that is not valid!
            # Disable encoder's internal sorting if we're using pre-encoder sorting
            x_sort_value = None if self.sorting is not None else x.get(f"key_{self.input_sort_field}")
            x["key_embed"] = self.encoder(x["key_embed"], x_sort_value=x_sort_value, kv_mask=x.get("key_valid"))
        # Unmerge the updated features back into the separate input types
        # These are just views into the tensor that hold all the merged hits
        for input_name in input_names:
            x[input_name + "_embed"] = x["key_embed"][..., x[f"key_is_{input_name}"], :]

        # Generate the queries that represent objects
        x["query_embed"] = self.query_initial.expand(batch_size, -1, -1)
        x["query_valid"] = torch.full((batch_size, self.num_queries), True, device=x["query_embed"].device)

        # Pass through decoder layers
        x, outputs = self.decoder(x, input_names)
        # Do any pooling if desired
        if self.pooling is not None:
            x_pooled = self.pooling(x[f"{self.pooling.input_name}_embed"], x[f"{self.pooling.input_name}_valid"])
            x[f"{self.pooling.output_name}_embed"] = x_pooled

        # Get the final outputs
        outputs["final"] = {}
        for task in self.tasks:
            outputs["final"][task.name] = task(x)

            # Need this for incidence-based regression task
            if isinstance(task, IncidenceRegressionTask):
                # Assume that the incidence task has only one output
                x["incidence"] = outputs["final"][task.name][task.outputs[0]].detach()
            if isinstance(task, ObjectClassificationTask):
                # Assume that the classification task has only one output
                x["class_probs"] = outputs["final"][task.name][task.outputs[0]].detach()
            # store info about the input sort field for each input type
        if self.sorting is not None:
            outputs["final"][self.input_sort_field] = {}
            for input_name in input_names:
                outputs["final"][self.input_sort_field][f"{input_name}_{self.input_sort_field}"] = inputs[input_name + "_" + self.input_sort_field]
        return outputs

    def predict(self, outputs: dict) -> dict:
        """Takes the raw model outputs and produces a set of actual inferences / predictions.
        For example will take output probabilies and apply threshold cuts to prduce boolean predictions.

        Parameters
        ----------
        outputs:
            The outputs produces the forward pass of the model.
        """
        preds: dict[str, dict[str, Any]] = {}

        # Compute predictions for each task in each block
        for layer_name, layer_outputs in outputs.items():
            preds[layer_name] = {}

            for task in self.tasks:
                if layer_name != "final" and not task.has_intermediate_loss:
                    continue
                preds[layer_name][task.name] = task.predict(layer_outputs[task.name])

        return preds

    def loss(self, outputs: dict, targets: dict) -> tuple[dict, dict]:
        """Computes the loss between the forward pass of the model and the data / targets.
        It first computes the cost / loss between each of the predicted and true tracks in each ROI
        and then uses the Hungarian algorihtm to perform an optimal bipartite matching. The model
        predictions are then permuted to match this optimal matching, after which the final loss
        between the model and target is computed.

        Parameters
        ----------
        outputs:
            The outputs produces the forward pass of the model.
        targets:
            The data containing the targets.
        """
        # Will hold the costs between all pairs of objects - cost axes are (batch, pred, true)
        costs = {}
        if self.sorting is not None:
            targets = self.sorting.sort_targets(targets, outputs["final"][self.input_sort_field])

        batch_idxs = torch.arange(targets[f"{self.target_object}_valid"].shape[0]).unsqueeze(1)
        for layer_name, layer_outputs in outputs.items():
            layer_costs = None

            # Get the cost contribution from each of the tasks
            for task in self.tasks:
                # Skip tasks that do not contribute intermediate losses
                if layer_name != "final" and not task.has_intermediate_loss:
                    continue
                # Only use the cost from the final set of predictions

                task_costs = task.cost(layer_outputs[task.name], targets)

                # Add the cost on to our running cost total, otherwise initialise a running cost matrix
                for cost in task_costs.values():
                    if layer_costs is None:
                        layer_costs = cost
                    else:
                        layer_costs += cost

            # Added to allow completely turning off inter layer loss
            # Possibly redundant as completely switching them off performs worse
            if layer_costs is not None:
                layer_costs = layer_costs.detach()

            costs[layer_name] = layer_costs

        # Permute the outputs for each output in each layer
        for layer_name, cost in costs.items():
            if cost is None:
                continue

            # Get the indicies that can permute the predictions to yield their optimal matching
            pred_idxs = self.matcher(cost, targets[f"{self.target_object}_valid"])

            for task in self.tasks:
                # Tasks without a object dimension do not need permutation (constituent-level or sample-level)
                if not task.permute_loss:
                    continue

                # The task didn't produce an output for this layer, so skip it
                if layer_name != "final" and not task.has_intermediate_loss:
                    continue

                for output_name in task.outputs:
                    outputs[layer_name][task.name][output_name] = outputs[layer_name][task.name][output_name][batch_idxs, pred_idxs]

        # Compute the losses for each task in each block
        losses: dict[str, dict[str, Tensor]] = {}
        for layer_name in outputs:
            losses[layer_name] = {}
            for task in self.tasks:
                if layer_name != "final" and not task.has_intermediate_loss:
                    continue
                losses[layer_name][task.name] = task.loss(outputs[layer_name][task.name], targets)

        return losses, targets<|MERGE_RESOLUTION|>--- conflicted
+++ resolved
@@ -83,16 +83,12 @@
             if raw_var in inputs:
                 x[raw_var] = inputs[raw_var]
 
-<<<<<<< HEAD
         # Store input positional encodings if we need to preserve them for the decoder
         if self.decoder.preserve_posenc:
             assert all(input_net.posenc is not None for input_net in self.input_nets)
             x["key_posenc"] = torch.concatenate([input_net.posenc(inputs) for input_net in self.input_nets], dim=-2)
 
         # Embed the input constituents
-=======
-        # Embed the input objects
->>>>>>> 9af3dfd2
         for input_net in self.input_nets:
             input_name = input_net.input_name
             x[input_name + "_embed"] = input_net(inputs)
@@ -106,11 +102,7 @@
                 [torch.full((inputs[i + "_valid"].shape[-1],), i == input_name, device=device, dtype=torch.bool) for i in input_names], dim=-1
             )
 
-<<<<<<< HEAD
         # Merge the input constituents and the padding mask into a single set
-=======
-        # Merge the input objects and the padding mask into a single set
->>>>>>> 9af3dfd2
         x["key_embed"] = torch.concatenate([x[input_name + "_embed"] for input_name in input_names], dim=-2)
         x["key_valid"] = torch.concatenate([x[input_name + "_valid"] for input_name in input_names], dim=-1)
 
