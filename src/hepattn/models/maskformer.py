import torch
from torch import Tensor, nn

from hepattn.models.decoder import MaskFormerDecoderLayer
from hepattn.models.task import ObjectHitMaskTask

class MaskFormer(nn.Module):
    def __init__(
        self,
        input_nets: nn.ModuleList,
        encoder: nn.Module,
        decoder_layer_config: dict,
        num_decoder_layers: int,
        tasks: nn.ModuleList,
        num_queries: int,
        dim: int,
        matcher: nn.Module | None = None,
        input_sort_field: str | None = None,
        use_attn_masks: bool = True,
        use_query_masks: bool = True,
        query_posenc: nn.Module | None = None,
        preserve_original_queries: bool = False,
        preserve_original_keys: bool = False,
        preserve_input_posenc: bool = False,
        log_attn_mask: bool = False,
        pe_scale_factor: float = 1,
        # New parameters for flexible query re-addition
        query_readd_strategy: str = "fixed_scale",  # "fixed_scale", "learned_gate", "layer_specific"
        query_readd_layers: list[int] | None = None,  # Specific layers to re-add at (None = all layers)
        query_readd_gate_init: float = 0.1,  # Initial value for learned gates
    ):
        """
        Initializes the MaskFormer model, which is a modular transformer-style architecture designed
        for multi-task object inference with attention-based decoding and optional encoder blocks.

        Parameters
        ----------
        input_nets : nn.ModuleList
            A list of input modules, each responsible for embedding a specific input type.
        encoder : nn.Module
            An optional encoder module that processes merged input embeddings with optional sorting.
        decoder_layer_config : dict
            Configuration dictionary used to initialize each MaskFormerDecoderLayer.
        num_decoder_layers : int
            The number of decoder layers to stack.
        tasks : nn.ModuleList
            A list of task modules, each responsible for producing and processing predictions from decoder outputs.
        matcher : nn.Module or None
            A module used to match predictions to targets (e.g., using the Hungarian algorithm) for loss computation.
        num_queries : int
            The number of object-level queries to initialize and decode.
        dim : int
            The dimensionality of the query and key embeddings.
        input_sort_field : str or None, optional
            An optional key used to sort the input objects (e.g., for windowed attention).
        use_attn_masks : bool, optional
            If True, attention masks will be used to control which input objects are attended to.
        use_query_masks : bool, optional
            If True, query masks will be used to control which queries are valid during attention.
        query_posenc : nn.Module or None, optional
            Optional positional encoding module for queries.
        preserve_original_queries : bool, optional
            If True, original query embeddings will be re-added at each layer.
        preserve_original_keys : bool, optional
            If True, original key embeddings will be re-added at each layer.
        preserve_input_posenc : bool, optional
            If True, input positional encodings will be re-added at each layer.
        log_attn_mask : bool, optional
            If True, attention masks will be logged for debugging.
        pe_scale_factor : float, optional
            Scale factor for positional encoding re-addition.
        query_readd_strategy : str, optional
            Strategy for query re-addition: "fixed_scale", "learned_gate", or "layer_specific".
        query_readd_layers : list[int] or None, optional
            Specific layers to re-add queries at (None = all layers).
        query_readd_gate_init : float, optional
            Initial value for learned gates in query re-addition.
        """
        super().__init__()

        self.input_nets = input_nets
        self.encoder = encoder
        self.decoder_layers = nn.ModuleList([MaskFormerDecoderLayer(**decoder_layer_config) for _ in range(num_decoder_layers)])
        self.tasks = tasks
        self.matcher = matcher
        self.num_queries = num_queries
        self.query_initial = nn.Parameter(torch.randn(num_queries, dim))
        self.input_sort_field = input_sort_field
        self.use_attn_masks = use_attn_masks
        self.use_query_masks = use_query_masks
        self.query_posenc = query_posenc
        self.preserve_original_queries = preserve_original_queries
        self.preserve_original_keys = preserve_original_keys
        self.preserve_input_posenc = preserve_input_posenc
        self.pe_scale_factor = pe_scale_factor
        self.log_attn_mask = log_attn_mask
        self.step_ = 0

<<<<<<< HEAD
        # Initialize query re-addition components
        self.query_readd_strategy = query_readd_strategy
        self.query_readd_layers = query_readd_layers
        
        # Initialize learned gates for query re-addition if using learned_gate strategy
        if query_readd_strategy == "learned_gate":
            self.query_readd_gates = nn.Parameter(
                torch.full((num_decoder_layers,), query_readd_gate_init)
            )
        elif query_readd_strategy == "layer_specific":
            # Layer-specific learned scales
            self.query_readd_scales = nn.Parameter(
                torch.full((num_decoder_layers,), query_readd_gate_init)
            )
    

    def get_last_attention_mask(self):
        """Get the last attention mask that was stored for logging.
        Returns
        -------
        tuple or None
            A tuple of (attention_mask, step, layer) if available, None otherwise.
        """
        if hasattr(self, '_last_attn_mask'):
            return (
                self._last_attn_mask,
                getattr(self, '_last_attn_mask_step', 0),
                getattr(self, '_last_attn_mask_layer', 0)
            )
        return None

    def clear_last_attention_mask(self):
        """Clear the stored attention mask after logging."""
        if hasattr(self, '_last_attn_mask'):
            del self._last_attn_mask
        if hasattr(self, '_last_attn_mask_step'):
            del self._last_attn_mask_step
        if hasattr(self, '_last_attn_mask_layer'):
            del self._last_attn_mask_layer

    def _compute_query_readd_scale(self, layer_index: int) -> float:
        """Compute the scale factor for query re-addition based on the chosen strategy.
        
        Parameters
        ----------
        layer_index : int
            Current decoder layer index
            
        Returns
        -------
        float
            Scale factor for re-addition
        """
        # Check if we should re-add at this layer
        if self.query_readd_layers is not None and layer_index not in self.query_readd_layers:
            return 0.0
            
        if self.query_readd_strategy == "fixed_scale":
            return self.pe_scale_factor
        elif self.query_readd_strategy == "learned_gate":
            return torch.sigmoid(self.query_readd_gates[layer_index]) * self.pe_scale_factor
        elif self.query_readd_strategy == "layer_specific":
            return torch.sigmoid(self.query_readd_scales[layer_index]) * self.pe_scale_factor
        else:
            raise ValueError(f"Unknown query re-addition strategy: {self.query_readd_strategy}")

=======
>>>>>>> 3b41afc2
    def forward(self, inputs: dict[str, Tensor]) -> dict[str, Tensor]:
        # Atomic input names
        input_names = [input_net.input_name for input_net in self.input_nets]
        self.step_+=1

        assert "key" not in input_names, "'key' input name is reserved."
        assert "query" not in input_names, "'query' input name is reserved."

        x = {}

        # Embed the input objects
        for input_net in self.input_nets:
            input_name = input_net.input_name
            x[input_name + "_embed"] = input_net(inputs)
            x[input_name + "_valid"] = inputs[input_name + "_valid"]

            # These slices can be used to pick out specific
            # objects after we have merged them all together
            # TODO: Clean this up
            device = inputs[input_name + "_valid"].device
            x[f"key_is_{input_name}"] = torch.cat(
                [torch.full((inputs[i + "_valid"].shape[-1],), i == input_name, device=device, dtype=torch.bool) for i in input_names], dim=-1
            )

        # Merge the input objects and he padding mask into a single set
        x["key_embed"] = torch.concatenate([x[input_name + "_embed"] for input_name in input_names], dim=-2)
        x["key_valid"] = torch.concatenate([x[input_name + "_valid"] for input_name in input_names], dim=-1)

        # Store input positional encodings if we need to preserve them
        if self.preserve_input_posenc:
            input_posencs = []
            for input_net in self.input_nets:
                if input_net.posenc is not None:
                    # Get just the positional encoding part
                    posenc = input_net.posenc(inputs)
                    input_posencs.append(posenc)
                else:
                    raise ValueError(f"Input net {input_net.input_name} has no positional encoding.")

            x["key_posenc"] = torch.concatenate(input_posencs, dim=-2)

        # calculate the batch size and combined number of input constituents
        batch_size = x["key_valid"].shape[0]
        num_constituents = x["key_valid"].shape[-1]

        # if all key_valid are true, then we can just set it to None
        if batch_size == 1 and x["key_valid"].all():
            x["key_valid"] = None

        # Also merge the field being used for sorting in window attention if requested
        if self.input_sort_field is not None:
            x[f"key_{self.input_sort_field}"] = torch.concatenate(
                [inputs[input_name + "_" + self.input_sort_field] for input_name in input_names], dim=-1
            )

        # Pass merged input hits through the encoder
        if self.encoder is not None:
            if self.preserve_original_keys:
                x["key_embed_original"] = x["key_embed"].clone()

            # Note that a padded feature is a feature that is not valid!
            x["key_embed"] = self.encoder(x["key_embed"], x_sort_value=x.get(f"key_{self.input_sort_field}"), kv_mask=x.get("key_valid"))

        # Unmerge the updated features back into the separate input types
        # These are just views into the tensor that old all the merged hits
        for input_name in input_names:
            x[input_name + "_embed"] = x["key_embed"][..., x[f"key_is_{input_name}"], :]

        # Generate the queries that represent objects
        x["query_embed"] = self.query_initial.expand(batch_size, -1, -1)
        x["query_valid"] = torch.full((batch_size, self.num_queries), True)


        # Add positional encoding to the queries
        if self.query_posenc is not None:
            device = x["key_embed"].device
            if self.preserve_original_queries:
                x["query_posenc"] = self.query_posenc(inputs, batch_size, self.num_queries, device)
                x["query_embed"] = x["query_embed"] + x["query_posenc"]
            else:
                x["query_embed"] = x["query_embed"] + self.query_posenc(inputs, batch_size, self.num_queries, device)


        # Pass encoded inputs through decoder to produce outputs
        outputs = {}
        for layer_index, decoder_layer in enumerate(self.decoder_layers):
            outputs[f"layer_{layer_index}"] = {}

            attn_masks = {}
            query_mask = None

            for task in self.tasks:
                # Get the outputs of the task given the current embeddings and record them
                task_outputs = task(x)

                outputs[f"layer_{layer_index}"][task.name] = task_outputs

                # Here we check if each task has an attention mask to contribute, then after
                # we fill in any attention masks for any features that did not get an attention mask
                task_attn_masks = task.attn_mask(task_outputs)

                for input_name, attn_mask in task_attn_masks.items():
                    # We only want to mask an attention slot if every task agrees the slots should be masked
                    # so we only mask if both the existing and new attention mask are masked, which means a slot is valid if
                    # either current or new mask is valid
                    if input_name in attn_masks:
                        attn_masks[input_name] |= attn_mask
                    else:
                        attn_masks[input_name] = attn_mask

                # Now do same but for query masks
                task_query_mask = task.query_mask(task_outputs)

                if task_query_mask is not None and self.use_query_masks:
                    query_mask = query_mask | task_query_mask if query_mask is not None else task_query_mask

            # Fill in attention masks for features that did not get one specified by any task
            if attn_masks and self.use_attn_masks:
                attn_mask = torch.full((batch_size, self.num_queries, num_constituents), True, device=x["key_embed"].device)

                for input_name, input_attn_mask in attn_masks.items():
                    attn_mask[..., x[f"key_is_{input_name}"]] = input_attn_mask

            # If no attention masks were specified, set it to none to avoid redundant masking
            else:
                attn_mask = None

            if (
                self.log_attn_mask
                and (attn_mask is not None)
                and (self.step_ % 1000 == 0)
            ):
                # Store for callback to log later
                self._last_attn_mask = attn_mask[0].detach().cpu().clone()
                self._last_attn_mask_step = self.step_
                self._last_attn_mask_layer = layer_index

            # Update the keys and queries
            x["query_embed"], x["key_embed"] = decoder_layer(
                x["query_embed"], x["key_embed"], attn_mask=attn_mask, q_mask=query_mask, kv_mask=x.get("key_valid")
            )
            
            # Compute re-addition scale if we're using query re-addition strategies
            if self.preserve_original_queries and self.query_readd_strategy is not None:
                readd_scale = self._compute_query_readd_scale(layer_index)
            else:
                readd_scale = self.pe_scale_factor

            # Re-add original query embeddings (similar to SAM's prompt token re-addition)
            if (self.query_posenc is not None) and (self.preserve_original_queries):
                    x["query_embed"] = x["query_embed"] + readd_scale * x["query_posenc"]

            # Re-add original key embeddings if requested
            if self.preserve_original_keys:
                x["key_embed"] = x["key_embed"] + readd_scale * x["key_embed_original"]

            # Re-add input positional encodings if requested
            if self.preserve_input_posenc:
                x["key_embed"] = x["key_embed"] + readd_scale * x["key_posenc"]

            # Unmerge the updated features back into the separate input types
            for input_name in input_names:
                x[input_name + "_embed"] = x["key_embed"][..., x[f"key_is_{input_name}"], :]

        # Get the final outputs - we don't need to compute attention masks or update things here
        outputs["final"] = {}
        for task in self.tasks:
            outputs["final"][task.name] = task(x)

        return outputs

    def predict(self, outputs: dict) -> dict:
        """Takes the raw model outputs and produces a set of actual inferences / predictions.
        For example will take output probabilies and apply threshold cuts to prduce boolean predictions.

        Parameters
        ----------
        outputs:
            The outputs produces the forward pass of the model.
        """
        preds = {}

        # Compute predictions for each task in each block
        for layer_name, layer_outputs in outputs.items():
            preds[layer_name] = {}

            for task in self.tasks:
                preds[layer_name][task.name] = task.predict(layer_outputs[task.name])

        return preds

    def loss(self, outputs: dict, targets: dict) -> dict:
        """Computes the loss between the forward pass of the model and the data / targets.
        It first computes the cost / loss between each of the predicted and true tracks in each ROI
        and then uses the Hungarian algorihtm to perform an optimal bipartite matching. The model
        predictions are then permuted to match this optimal matching, after which the final loss
        between the model and target is computed.

        Parameters
        ----------
        outputs:
            The outputs produces the forward pass of the model.
        outputs:
            The data containing the targets.
        """
        # Will hold the costs between all pairs of objects - cost axes are (batch, pred, true)
        costs = {}
        batch_idxs = torch.arange(targets["particle_valid"].shape[0]).unsqueeze(1)
        for layer_name, layer_outputs in outputs.items():
            layer_costs = None

            # Get the cost contribution from each of the tasks
            for task in self.tasks:
                # Skip tasks that do not contribute intermediate losses
                if layer_name != "final" and not task.has_intermediate_loss:
                    continue

                # Only use the cost from the final set of predictions
                task_costs = task.cost(layer_outputs[task.name], targets)

                # Add the cost on to our running cost total, otherwise initialise a running cost matrix
                for cost in task_costs.values():
                    if layer_costs is not None:
                        layer_costs += cost
                    else:
                        layer_costs = cost

            costs[layer_name] = layer_costs.detach()

        # Permute the outputs for each output in each layer
        for layer_name in costs:
            # Get the indicies that can permute the predictions to yield their optimal matching
            pred_idxs = self.matcher(costs[layer_name], targets["particle_valid"])

            # Apply the permutation in place
            for task in self.tasks:
                for output_name in task.outputs:
                    outputs[layer_name][task.name][output_name] = outputs[layer_name][task.name][output_name][batch_idxs, pred_idxs]

        # Compute the losses for each task in each block
        losses = {}
        for layer_name in outputs:
            losses[layer_name] = {}
            for task in self.tasks:
                # Skip tasks that are not ObjectHitMaskTask for intermediate layers
                if layer_name != "final" and not isinstance(task, ObjectHitMaskTask):
                    continue
                losses[layer_name][task.name] = task.loss(outputs[layer_name][task.name], targets)

        return losses

    def get_readd_layers_info(self) -> dict:
        """Get information about which layers are being used for query re-addition.
        
        Returns
        -------
        dict
            Dictionary containing layer selection information
        """
        if self.query_readd_layers is None:
            readd_layers = list(range(len(self.decoder_layers)))
            num_readd_layers = len(self.decoder_layers)
        else:
            readd_layers = sorted(list(self.query_readd_layers))
            num_readd_layers = len(self.query_readd_layers)
            
        return {
            "readd_layers": readd_layers,
            "num_readd_layers": num_readd_layers,
            "total_layers": len(self.decoder_layers),
            "readd_frequency": num_readd_layers / len(self.decoder_layers),
            "strategy": self.query_readd_strategy,
            "layer_range": None,
            "layer_step": None,
            "layer_freq": None,
            "layer_pattern": None,
        }<|MERGE_RESOLUTION|>--- conflicted
+++ resolved
@@ -96,7 +96,6 @@
         self.log_attn_mask = log_attn_mask
         self.step_ = 0
 
-<<<<<<< HEAD
         # Initialize query re-addition components
         self.query_readd_strategy = query_readd_strategy
         self.query_readd_layers = query_readd_layers
@@ -113,30 +112,6 @@
             )
     
 
-    def get_last_attention_mask(self):
-        """Get the last attention mask that was stored for logging.
-        Returns
-        -------
-        tuple or None
-            A tuple of (attention_mask, step, layer) if available, None otherwise.
-        """
-        if hasattr(self, '_last_attn_mask'):
-            return (
-                self._last_attn_mask,
-                getattr(self, '_last_attn_mask_step', 0),
-                getattr(self, '_last_attn_mask_layer', 0)
-            )
-        return None
-
-    def clear_last_attention_mask(self):
-        """Clear the stored attention mask after logging."""
-        if hasattr(self, '_last_attn_mask'):
-            del self._last_attn_mask
-        if hasattr(self, '_last_attn_mask_step'):
-            del self._last_attn_mask_step
-        if hasattr(self, '_last_attn_mask_layer'):
-            del self._last_attn_mask_layer
-
     def _compute_query_readd_scale(self, layer_index: int) -> float:
         """Compute the scale factor for query re-addition based on the chosen strategy.
         
@@ -163,8 +138,6 @@
         else:
             raise ValueError(f"Unknown query re-addition strategy: {self.query_readd_strategy}")
 
-=======
->>>>>>> 3b41afc2
     def forward(self, inputs: dict[str, Tensor]) -> dict[str, Tensor]:
         # Atomic input names
         input_names = [input_net.input_name for input_net in self.input_nets]
