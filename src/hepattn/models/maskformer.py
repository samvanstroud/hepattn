--- conflicted
+++ resolved
@@ -95,14 +95,11 @@
             device = inputs[input_name + "_valid"].device
             x[f"key_is_{input_name}"] = torch.cat(
                 [torch.full((inputs[i + "_valid"].shape[-1],), i == input_name, device=device, dtype=torch.bool) for i in self.input_names], dim=-1
-<<<<<<< HEAD
-=======
             )
 
         if self.input_sort_field and not self.sorter:
             x[f"key_{self.input_sort_field}"] = torch.concatenate(
                 [inputs[input_name + "_" + self.input_sort_field] for input_name in self.input_names], dim=-1
->>>>>>> fb1b663c
             )
 
         # Merge the input constituents and the padding mask into a single set
@@ -117,11 +114,7 @@
             x["key_valid"] = None
 
         # Also merge the field being used for sorting in window attention if requested
-<<<<<<< HEAD
-        if self.sorter is not None:
-=======
         if self.input_sort_field is not None:
->>>>>>> fb1b663c
             x[f"key_{self.input_sort_field}"] = torch.concatenate(
                 [inputs[input_name + "_" + self.input_sort_field] for input_name in self.input_names], dim=-1
             )
@@ -130,20 +123,12 @@
 
         # Dedicated sorting step before encoder
         if self.sorter is not None:
-<<<<<<< HEAD
-            x = self.sorter.sort_inputs(x)
-=======
             x = self.sorter.sort_inputs(x, self.input_names)
->>>>>>> fb1b663c
 
         # Pass merged input constituents through the encoder
         if self.encoder is not None:
             # Note that a padded feature is a feature that is not valid!
-<<<<<<< HEAD
-            x_sort_value = None if self.sorter is not None else x[f"key_{self.input_sort_field}"]
-=======
             x_sort_value = x.get(f"key_{self.input_sort_field}") if self.sorter is None else None
->>>>>>> fb1b663c
             x["key_embed"] = self.encoder(x["key_embed"], x_sort_value=x_sort_value, kv_mask=x.get("key_valid"))
 
         # Unmerge the updated features back into the separate input types
