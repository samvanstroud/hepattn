import torch
from torch import Tensor, nn

from hepattn.models.decoder import MaskFormerDecoderLayer
from hepattn.models.task import ObjectHitMaskTask

class MaskFormer(nn.Module):
    def __init__(
        self,
        input_nets: nn.ModuleList,
        encoder: nn.Module,
        decoder_layer_config: dict,
        num_decoder_layers: int,
        tasks: nn.ModuleList,
        num_queries: int,
        dim: int,
        matcher: nn.Module | None = None,
        input_sort_field: str | None = None,
        use_attn_masks: bool = True,
        use_query_masks: bool = True,
<<<<<<< HEAD
        query_posenc: nn.Module | None = None,
        preserve_original_queries: bool = True,
=======
        log_attn_mask: bool = False,
>>>>>>> ca5a15b9
    ):
        """
        Initializes the MaskFormer model, which is a modular transformer-style architecture designed
        for multi-task object inference with attention-based decoding and optional encoder blocks.

        Parameters
        ----------
        input_nets : nn.ModuleList
            A list of input modules, each responsible for embedding a specific input type.
        encoder : nn.Module
            An optional encoder module that processes merged input embeddings with optional sorting.
        decoder_layer_config : dict
            Configuration dictionary used to initialize each MaskFormerDecoderLayer.
        num_decoder_layers : int
            The number of decoder layers to stack.
        tasks : nn.ModuleList
            A list of task modules, each responsible for producing and processing predictions from decoder outputs.
        matcher : nn.Module or None
            A module used to match predictions to targets (e.g., using the Hungarian algorithm) for loss computation.
        num_queries : int
            The number of object-level queries to initialize and decode.
        dim : int
            The dimensionality of the query and key embeddings.
        input_sort_field : str or None, optional
            An optional key used to sort the input objects (e.g., for windowed attention).
        use_attn_masks : bool, optional
            If True, attention masks will be used to control which input objects are attended to.
        use_query_masks : bool, optional
            If True, query masks will be used to control which queries are valid during attention.
        """
        super().__init__()

        self.input_nets = input_nets
        self.encoder = encoder
        self.decoder_layers = nn.ModuleList([MaskFormerDecoderLayer(**decoder_layer_config) for _ in range(num_decoder_layers)])
        self.tasks = tasks
        self.matcher = matcher
        self.num_queries = num_queries
        self.query_initial = nn.Parameter(torch.randn(num_queries, dim))
        self.input_sort_field = input_sort_field
        self.use_attn_masks = use_attn_masks
        self.use_query_masks = use_query_masks
<<<<<<< HEAD
        self.query_posenc = query_posenc
        self.preserve_original_queries = preserve_original_queries
=======
        self.log_attn_mask = log_attn_mask
        self.step_ = 0

    def get_last_attention_mask(self):
        """Get the last attention mask that was stored for logging.
        Returns
        -------
        tuple or None
            A tuple of (attention_mask, step, layer) if available, None otherwise.
        """
        if hasattr(self, '_last_attn_mask'):
            return (
                self._last_attn_mask,
                getattr(self, '_last_attn_mask_step', 0),
                getattr(self, '_last_attn_mask_layer', 0)
            )
        return None

    def clear_last_attention_mask(self):
        """Clear the stored attention mask after logging."""
        if hasattr(self, '_last_attn_mask'):
            del self._last_attn_mask
        if hasattr(self, '_last_attn_mask_step'):
            del self._last_attn_mask_step
        if hasattr(self, '_last_attn_mask_layer'):
            del self._last_attn_mask_layer
>>>>>>> ca5a15b9

    def forward(self, inputs: dict[str, Tensor]) -> dict[str, Tensor]:
        # Atomic input names
        input_names = [input_net.input_name for input_net in self.input_nets]
        self.step_+=1

        assert "key" not in input_names, "'key' input name is reserved."
        assert "query" not in input_names, "'query' input name is reserved."

        x = {}

        # Embed the input objects
        for input_net in self.input_nets:
            input_name = input_net.input_name
            x[input_name + "_embed"] = input_net(inputs)
            x[input_name + "_valid"] = inputs[input_name + "_valid"]

            # These slices can be used to pick out specific
            # objects after we have merged them all together
            # TODO: Clean this up
            device = inputs[input_name + "_valid"].device
            x[f"key_is_{input_name}"] = torch.cat(
                [torch.full((inputs[i + "_valid"].shape[-1],), i == input_name, device=device, dtype=torch.bool) for i in input_names], dim=-1
            )

        # Merge the input objects and he padding mask into a single set
        x["key_embed"] = torch.concatenate([x[input_name + "_embed"] for input_name in input_names], dim=-2)
        x["key_valid"] = torch.concatenate([x[input_name + "_valid"] for input_name in input_names], dim=-1)

        # calculate the batch size and combined number of input constituents
        batch_size = x["key_valid"].shape[0]
        num_constituents = x["key_valid"].shape[-1]

        # if all key_valid are true, then we can just set it to None
        if batch_size == 1 and x["key_valid"].all():
            x["key_valid"] = None

        # Also merge the field being used for sorting in window attention if requested
        if self.input_sort_field is not None:
            x[f"key_{self.input_sort_field}"] = torch.concatenate(
                [inputs[input_name + "_" + self.input_sort_field] for input_name in input_names], dim=-1
            )

        # Pass merged input hits through the encoder
        if self.encoder is not None:
            # Note that a padded feature is a feature that is not valid!
            x["key_embed"] = self.encoder(x["key_embed"], x_sort_value=x.get(f"key_{self.input_sort_field}"), kv_mask=x.get("key_valid"))

        # Unmerge the updated features back into the separate input types
        # These are just views into the tensor that old all the merged hits
        for input_name in input_names:
            x[input_name + "_embed"] = x["key_embed"][..., x[f"key_is_{input_name}"], :]

        # Generate the queries that represent objects
        x["query_embed"] = self.query_initial.expand(batch_size, -1, -1)
        x["query_valid"] = torch.full((batch_size, self.num_queries), True)


        # Add positional encoding to the queries
        if self.query_posenc is not None:
            device = x["key_embed"].device
            if self.preserve_original_queries:
                x["query_posenc"] = self.query_posenc(inputs, batch_size, self.num_queries, device)
                x["query_embed"] = x["query_embed"] + x["query_posenc"]
            else:
                x["query_embed"] = x["query_embed"] + self.query_posenc(inputs, batch_size, self.num_queries, device)


        # Pass encoded inputs through decoder to produce outputs
        outputs = {}
        for layer_index, decoder_layer in enumerate(self.decoder_layers):
            outputs[f"layer_{layer_index}"] = {}

            attn_masks = {}
            query_mask = None

            for task in self.tasks:
                # Get the outputs of the task given the current embeddings and record them
                task_outputs = task(x)

                outputs[f"layer_{layer_index}"][task.name] = task_outputs

                # Here we check if each task has an attention mask to contribute, then after
                # we fill in any attention masks for any features that did not get an attention mask
                task_attn_masks = task.attn_mask(task_outputs)

                for input_name, attn_mask in task_attn_masks.items():
                    # We only want to mask an attention slot if every task agrees the slots should be masked
                    # so we only mask if both the existing and new attention mask are masked, which means a slot is valid if
                    # either current or new mask is valid
                    if input_name in attn_masks:
                        attn_masks[input_name] |= attn_mask
                    else:
                        attn_masks[input_name] = attn_mask

                # Now do same but for query masks
                task_query_mask = task.query_mask(task_outputs)

                if task_query_mask is not None and self.use_query_masks:
                    query_mask = query_mask | task_query_mask if query_mask is not None else task_query_mask

            # Fill in attention masks for features that did not get one specified by any task
            if attn_masks and self.use_attn_masks:
                attn_mask = torch.full((batch_size, self.num_queries, num_constituents), True, device=x["key_embed"].device)

                for input_name, input_attn_mask in attn_masks.items():
                    attn_mask[..., x[f"key_is_{input_name}"]] = input_attn_mask

            # If no attention masks were specified, set it to none to avoid redundant masking
            else:
                attn_mask = None

            if (
                self.log_attn_mask
                and (attn_mask is not None)
                and (self.step_ % 1000 == 0)
            ):
                # Store for callback to log later
                self._last_attn_mask = attn_mask[0].detach().cpu().clone()
                self._last_attn_mask_step = self.step_
                self._last_attn_mask_layer = layer_index

            # Update the keys and queries
            x["query_embed"], x["key_embed"] = decoder_layer(
                x["query_embed"], x["key_embed"], attn_mask=attn_mask, q_mask=query_mask, kv_mask=x.get("key_valid")
            )

            # Re-add original query embeddings (similar to SAM's prompt token re-addition)
            if (self.query_posenc is not None) and (self.preserve_original_queries):
                    x["query_embed"] = x["query_embed"] + x["query_posenc"]

            # Unmerge the updated features back into the separate input types
            for input_name in input_names:
                x[input_name + "_embed"] = x["key_embed"][..., x[f"key_is_{input_name}"], :]

        # Get the final outputs - we don't need to compute attention masks or update things here
        outputs["final"] = {}
        for task in self.tasks:
            outputs["final"][task.name] = task(x)

        return outputs

    def predict(self, outputs: dict) -> dict:
        """Takes the raw model outputs and produces a set of actual inferences / predictions.
        For example will take output probabilies and apply threshold cuts to prduce boolean predictions.

        Parameters
        ----------
        outputs:
            The outputs produces the forward pass of the model.
        """
        preds = {}

        # Compute predictions for each task in each block
        for layer_name, layer_outputs in outputs.items():
            preds[layer_name] = {}

            for task in self.tasks:
                preds[layer_name][task.name] = task.predict(layer_outputs[task.name])

        return preds

    def loss(self, outputs: dict, targets: dict) -> dict:
        """Computes the loss between the forward pass of the model and the data / targets.
        It first computes the cost / loss between each of the predicted and true tracks in each ROI
        and then uses the Hungarian algorihtm to perform an optimal bipartite matching. The model
        predictions are then permuted to match this optimal matching, after which the final loss
        between the model and target is computed.

        Parameters
        ----------
        outputs:
            The outputs produces the forward pass of the model.
        outputs:
            The data containing the targets.
        """
        # Will hold the costs between all pairs of objects - cost axes are (batch, pred, true)
        costs = {}
        batch_idxs = torch.arange(targets["particle_valid"].shape[0]).unsqueeze(1)
        for layer_name, layer_outputs in outputs.items():
            layer_costs = None

            # Get the cost contribution from each of the tasks
            for task in self.tasks:
                # Skip tasks that do not contribute intermediate losses
                if layer_name != "final" and not task.has_intermediate_loss:
                    continue

                # Only use the cost from the final set of predictions
                task_costs = task.cost(layer_outputs[task.name], targets)

                # Add the cost on to our running cost total, otherwise initialise a running cost matrix
                for cost in task_costs.values():
                    if layer_costs is not None:
                        layer_costs += cost
                    else:
                        layer_costs = cost

            costs[layer_name] = layer_costs.detach()

        # Permute the outputs for each output in each layer
        for layer_name in costs:
            # Get the indicies that can permute the predictions to yield their optimal matching
            pred_idxs = self.matcher(costs[layer_name], targets["particle_valid"])

            # Apply the permutation in place
            for task in self.tasks:
                for output_name in task.outputs:
                    outputs[layer_name][task.name][output_name] = outputs[layer_name][task.name][output_name][batch_idxs, pred_idxs]

        # Compute the losses for each task in each block
        losses = {}
        for layer_name in outputs:
            losses[layer_name] = {}
            for task in self.tasks:
                # Skip tasks that are not ObjectHitMaskTask for intermediate layers
                if layer_name != "final" and not isinstance(task, ObjectHitMaskTask):
                    continue
                losses[layer_name][task.name] = task.loss(outputs[layer_name][task.name], targets)

        return losses<|MERGE_RESOLUTION|>--- conflicted
+++ resolved
@@ -18,12 +18,9 @@
         input_sort_field: str | None = None,
         use_attn_masks: bool = True,
         use_query_masks: bool = True,
-<<<<<<< HEAD
         query_posenc: nn.Module | None = None,
         preserve_original_queries: bool = True,
-=======
         log_attn_mask: bool = False,
->>>>>>> ca5a15b9
     ):
         """
         Initializes the MaskFormer model, which is a modular transformer-style architecture designed
@@ -66,10 +63,8 @@
         self.input_sort_field = input_sort_field
         self.use_attn_masks = use_attn_masks
         self.use_query_masks = use_query_masks
-<<<<<<< HEAD
         self.query_posenc = query_posenc
         self.preserve_original_queries = preserve_original_queries
-=======
         self.log_attn_mask = log_attn_mask
         self.step_ = 0
 
@@ -96,7 +91,6 @@
             del self._last_attn_mask_step
         if hasattr(self, '_last_attn_mask_layer'):
             del self._last_attn_mask_layer
->>>>>>> ca5a15b9
 
     def forward(self, inputs: dict[str, Tensor]) -> dict[str, Tensor]:
         # Atomic input names
