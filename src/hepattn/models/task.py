from abc import ABC, abstractmethod
from typing import Literal

import torch
from torch import Tensor, nn

from hepattn.models.dense import Dense
<<<<<<< HEAD
from hepattn.models.loss import cost_fns, focal_loss, loss_fns
from hepattn.utils.masks import topk_attn
from hepattn.utils.scaling import FeatureScaler
=======
from hepattn.models.loss import cost_fns, loss_fns, mask_focal_loss
>>>>>>> b3985a3b


class Task(nn.Module, ABC):
    def __init__(self, has_intermediate_loss: bool = False):
        super().__init__()
        self.has_intermediate_loss = has_intermediate_loss

    @abstractmethod
    def forward(self, x: dict[str, Tensor]) -> dict[str, Tensor]:
        """Compute the forward pass of the task."""

    @abstractmethod
    def predict(self, outputs: dict[str, Tensor], **kwargs) -> dict[str, Tensor]:
        """Return predictions from model outputs."""

    @abstractmethod
    def loss(self, outputs: dict[str, Tensor], targets: dict[str, Tensor]) -> dict[str, Tensor]:
        """Compute loss between outputs and targets."""

    def cost(self, outputs: dict[str, Tensor], targets: dict[str, Tensor], **kwargs) -> dict[str, Tensor]:
        return {}

    def attn_mask(self, outputs, **kwargs):
        return {}

    def key_mask(self, outputs, **kwargs):
        return {}

    def query_mask(self, outputs, **kwargs):
        return None


class ObjectValidTask(Task):
    def __init__(
        self,
        name: str,
        input_object: str,
        output_object: str,
        target_object: str,
        losses: dict[str, float],
        costs: dict[str, float],
        dim: int,
        null_weight: float = 1.0,
        mask_queries: bool = False,
    ):
        """Task used for classifying whether object candidates / seeds should be
        taken as reconstructed / pred objects or not.

        Parameters
        ----------
        name : str
            Name of the task - will be used as the key to separate task outputs.
        input_object : str
            Name of the input object feature
        output_object : str
            Name of the output object feature which will denote if the predicted object slot is used or not.
        target_object: str
            Name of the target object feature that we want to predict is valid or not.
        losses : dict[str, float]
            Dict specifying which losses to use. Keys are loss function name and values are loss weights.
        costs : dict[str, float]
            Dict specifying which costs to use. Keys are cost function name and values are cost weights.
        dim : int
            Embedding dimension of the input features.
        null_weight : float
            Weight applied to the null class in the loss. Useful if many instances of
            the target class are null, and we need to reweight to overcome class imbalance.
        """
        super().__init__()

        self.name = name
        self.input_object = input_object
        self.output_object = output_object
        self.target_object = target_object
        self.losses = losses
        self.costs = costs
        self.dim = dim
        self.null_weight = null_weight
        self.mask_queries = mask_queries

        # Internal
        self.inputs = [input_object + "_embed"]
        self.outputs = [output_object + "_logit"]
        self.net = Dense(dim, 1)

    def forward(self, x: dict[str, Tensor]) -> dict[str, Tensor]:
        # Network projects the embedding down into a scalar
        x_logit = self.net(x[self.input_object + "_embed"])
        return {self.output_object + "_logit": x_logit.squeeze(-1)}

    def predict(self, outputs, threshold=0.5):
        # Objects that have a predicted probability aove the threshold are marked as predicted to exist
        return {self.output_object + "_valid": outputs[self.output_object + "_logit"].detach().sigmoid() >= threshold}

    def cost(self, outputs, targets):
        output = outputs[self.output_object + "_logit"].detach().to(torch.float32)
        target = targets[self.target_object + "_valid"].to(torch.float32)
        costs = {}
        for cost_fn, cost_weight in self.costs.items():
            costs[cost_fn] = cost_weight * cost_fns[cost_fn](output, target)
        return costs

    def loss(self, outputs, targets):
        losses = {}
        output = outputs[self.name][self.output_object + "_logit"]
        target = targets[self.target_object + "_valid"].type_as(output)
        sample_weight = target + self.null_weight * (1 - target)
        for loss_fn, loss_weight in self.losses.items():
            losses[loss_fn] = loss_weight * loss_fns[loss_fn](output, target, sample_weight=sample_weight)
        return losses

    def query_mask(self, outputs, threshold=0.1):
        if not self.mask_queries:
            return None

        return outputs[self.output_object + "_logit"].detach().sigmoid() >= threshold


class HitFilterTask(Task):
    def __init__(
        self,
        name: str,
        input_object: str,
        target_field: str,
        dim: int,
        threshold: float = 0.1,
        mask_keys: bool = False,
        loss_fn: Literal["bce", "focal", "both"] = "bce",
    ):
        """Task used for classifying whether hits belong to reconstructable objects or not."""
        super().__init__()

        self.name = name
        self.input_object = input_object
        self.target_field = target_field
        self.dim = dim
        self.threshold = threshold
        self.loss_fn = loss_fn
        self.mask_keys = mask_keys

        # Internal
        self.input_objects = [f"{input_object}_embed"]
        self.net = Dense(dim, 1)

    def forward(self, x: dict[str, Tensor]) -> dict[str, Tensor]:
        x_logit = self.net(x[f"{self.input_object}_embed"])
        return {f"{self.input_object}_logit": x_logit.squeeze(-1)}

    def predict(self, outputs: dict) -> dict:
        return {f"{self.input_object}_{self.target_field}": outputs[f"{self.input_object}_logit"].sigmoid() >= self.threshold}

    def loss(self, outputs: dict, targets: dict) -> dict:
        # Pick out the field that denotes whether a hit is on a reconstructable object or not
        output = outputs[self.name][f"{self.input_object}_logit"]
        target = targets[f"{self.input_object}_{self.target_field}"].type_as(output)

        # Calculate the BCE loss with class weighting
        if self.loss_fn == "bce":
            pos_weight = 1 / target.float().mean()
            loss = nn.functional.binary_cross_entropy_with_logits(output, target, pos_weight=pos_weight)
            return {f"{self.input_object}_{self.loss_fn}": loss}
        if self.loss_fn == "focal":
            loss = mask_focal_loss(output, target)
            return {f"{self.input_object}_{self.loss_fn}": loss}
        if self.loss_fn == "both":
            pos_weight = 1 / target.float().mean()
            bce_loss = nn.functional.binary_cross_entropy_with_logits(output, target, pos_weight=pos_weight)
            focal_loss_value = mask_focal_loss(output, target)
            return {
                f"{self.input_object}_bce": bce_loss,
                f"{self.input_object}_focal": focal_loss_value,
            }
        raise ValueError(f"Unknown loss function: {self.loss_fn}")

    def key_mask(self, outputs, threshold=0.1):
        if not self.mask_keys:
            return {}

        return {self.input_object: outputs[f"{self.input_object}_logit"].detach().sigmoid() >= threshold}


class ObjectHitMaskTask(Task):
    def __init__(
        self,
        name: str,
        input_hit: str,
        input_object: str,
        output_object: str,
        target_object: str,
        losses: dict[str, float],
        costs: dict[str, float],
        dim: int,
        null_weight: float = 1.0,
        mask_attn: bool = True,
        logit_scale: float = 1.0,
        pred_threshold: float = 0.5,
        has_intermediate_loss: bool = False,
    ):
<<<<<<< HEAD
        super().__init__(has_intermediate_loss=has_intermediate_loss)
=======
        super().__init__()
>>>>>>> b3985a3b

        self.name = name
        self.input_hit = input_hit
        self.input_object = input_object
        self.output_object = output_object
        self.target_object = target_object
        self.losses = losses
        self.costs = costs
        self.dim = dim
        self.null_weight = null_weight
        self.mask_attn = mask_attn
        self.logit_scale = logit_scale
        self.pred_threshold = pred_threshold
        # self.has_intermediate_loss = mask_attn

        self.output_object_hit = output_object + "_" + input_hit
        self.target_object_hit = target_object + "_" + input_hit
        self.inputs = [input_object + "_embed", input_hit + "_embed"]
        self.outputs = [self.output_object_hit + "_logit"]
        self.hit_net = Dense(dim, dim)
        # self.hit_net = nn.Identity()
        self.object_net = Dense(dim, dim)

    def forward(self, x: dict[str, Tensor]) -> dict[str, Tensor]:
        # Produce new task-specific embeddings for the hits and objects
        x_object = self.object_net(x[self.input_object + "_embed"])
        x_hit = self.hit_net(x[self.input_hit + "_embed"])
        # x_hit = x[self.input_hit + "_embed"]

        # Object-hit probability is the dot product between the hit and object embedding
        object_hit_logit = self.logit_scale * torch.einsum("bnc,bmc->bnm", x_object, x_hit)

        # Zero out entries for any hit slots that are not valid
        object_hit_logit[~x[self.input_hit + "_valid"].unsqueeze(-2).expand_as(object_hit_logit)] = torch.finfo(object_hit_logit.dtype).min

        return {self.output_object_hit + "_logit": object_hit_logit}

    def attn_mask(self, outputs, threshold=0.1):
        if not self.mask_attn:
            return {}

        attn_mask = outputs[self.output_object_hit + "_logit"].detach().sigmoid() >= threshold

        # If the attn mask is completely padded for a given entry, unpad it - tested and is required (?)
        # TODO: See if the query masking stops this from being necessary
        # WHY?
        # attn_mask[torch.where(torch.all(attn_mask, dim=-1))] = False

        return {self.input_hit: attn_mask}

    def predict(self, outputs, threshold=0.5):
        # Object-hit pairs that have a predicted probability above the threshold are predicted as being associated to one-another
        return {self.output_object_hit + "_valid": outputs[self.output_object_hit + "_logit"].detach().sigmoid() >= self.pred_threshold}

    def cost(self, outputs, targets):
        output = outputs[self.output_object_hit + "_logit"].detach().to(torch.float32)
        target = targets[self.target_object_hit + "_valid"].detach().to(output.dtype)

        costs = {}
        # sample_weight = target + self.null_weight * (1 - target)
        for cost_fn, cost_weight in self.costs.items():
            costs[cost_fn] = cost_weight * cost_fns[cost_fn](output, target)
        return costs

    def loss(self, outputs, targets):
        output = outputs[self.name][self.output_object_hit + "_logit"]
        target = targets[self.target_object_hit + "_valid"].type_as(output)

<<<<<<< HEAD
        # Build a padding mask for object-hit pairs
        # hit_pad = targets[self.input_hit + "_valid"].unsqueeze(-2).expand_as(target)
        # object_pad = targets[self.target_object + "_valid"].unsqueeze(-1).expand_as(target)
        # An object-hit is valid slot if both its object and hit are valid slots
        # TODO: Maybe calling this a mask is confusing since true entries are
        # object_hit_mask = object_pad & hit_pad

        # Mask only valid objects
        object_hit_mask = targets[self.target_object + "_valid"]

        # weight = target + self.null_weight * (1 - target)
        weight = None
=======
        hit_pad = targets[self.input_hit + "_valid"]
        object_pad = targets[self.target_object + "_valid"]
>>>>>>> b3985a3b

        sample_weight = target + self.null_weight * (1 - target)
        losses = {}
        for loss_fn, loss_weight in self.losses.items():
            losses[loss_fn] = loss_weight * loss_fns[loss_fn](
                output, target, object_valid_mask=object_pad, input_pad_mask=hit_pad, sample_weight=sample_weight
            )
        return losses


class RegressionTask(Task):
    def __init__(
        self,
        name: str,
        output_object: str,
        target_object: str,
        fields: list[str],
        loss_weight: float,
    ):
        super().__init__()

        self.name = name
        self.output_object = output_object
        self.target_object = target_object
        self.fields = fields
        self.loss_weight = loss_weight
        self.k = len(fields)
        # For standard regression number of DoFs is just the number of targets
        self.ndofs = self.k

    def forward(self, x: dict[str, Tensor], pads: dict[str, Tensor] | None = None) -> dict[str, Tensor]:
        # For a standard regression task, the raw network output is the final prediction
        latent = self.latent(x, pads=pads)
        return {self.output_object + "_regr": latent}

    def predict(self, outputs):
        # Split the regression vectior into the separate fields
        latent = outputs[self.output_object + "_regr"]
        return {self.output_object + "_" + field: latent[..., i] for i, field in enumerate(self.fields)}

    def loss(self, outputs, targets):
        target = torch.stack([targets[self.target_object + "_" + field] for field in self.fields], dim=-1)
        output = outputs[self.name][self.output_object + "_regr"]

        # Only compute loss for valid targets
        mask = targets[self.target_object + "_valid"].clone()
        target = target[mask]
        output = output[mask]

        # Compute the loss
        loss = torch.nn.functional.smooth_l1_loss(output, target, reduction="none")

        # Average over all the features
        loss = torch.mean(loss, dim=-1)

        # Compute the regression loss only for valid objects
        return {"smooth_l1": self.loss_weight * loss.mean()}

    def metrics(self, preds, targets):
        metrics = {}
        for field in self.fields:
            # Get the target and prediction only for valid targets
            pred = preds[self.output_object + "_" + field][targets[self.target_object + "_valid"]]
            target = targets[self.target_object + "_" + field][targets[self.target_object + "_valid"]]
            # Get the error between the prediction and target for this field
            err = pred - target
            # Compute the RMSE and log it
            metrics[field + "_rmse"] = torch.sqrt(torch.mean(torch.square(err)))
            # Compute the relative error / resolution and log it
            metrics[field + "_mean_res"] = torch.mean(err / target)
            metrics[field + "_std_res"] = torch.std(err / target)

        return metrics


class ObjectRegressionTask(RegressionTask):
    def __init__(
        self,
        name: str,
        input_object: str,
        output_object: str,
        target_object: str,
        fields: list[str],
        loss_weight: float,
        dim: int,
    ):
        super().__init__(name, output_object, target_object, fields, loss_weight)

        self.input_object = input_object
        self.inputs = [input_object + "_embed"]
        self.outputs = [output_object + "_regr"]

        self.dim = dim
        self.net = Dense(self.dim, self.ndofs)

    def latent(self, x: dict[str, Tensor], pads: dict[str, Tensor] | None = None) -> Tensor:
        return self.net(x[self.input_object + "_embed"])


class ObjectHitRegressionTask(RegressionTask):
    def __init__(
        self,
        name: str,
        input_hit: str,
        input_object: str,
        output_object: str,
        target_object: str,
        fields: list[str],
        loss_weight: float,
        dim: int,
    ):
        super().__init__(name, output_object, target_object, fields, loss_weight)

        self.input_hit = input_hit
        self.input_object = input_object

        self.inputs = [input_object + "_embed", input_hit + "_embed"]
        self.outputs = [self.output_object + "_regr"]

        self.dim = dim
        self.dim_per_dof = self.dim // self.ndofs

        self.hit_net = Dense(dim, self.ndofs * self.dim_per_dof)
        self.object_net = Dense(dim, self.ndofs * self.dim_per_dof)

    def latent(self, x: dict[str, Tensor], pads: dict[str, Tensor] | None = None) -> Tensor:
        # Embed the hits and tracks and reshape so we have a separate embedding for each DoF
        x_obj = self.object_net(x[self.input_object + "_embed"])
        x_hit = self.hit_net(x[self.input_hit + "_embed"])

        x_obj = x_obj.reshape(x_obj.size()[:-1] + torch.Size((self.ndofs, self.dim_per_dof)))  # Shape BNDE
        x_hit = x_hit.reshape(x_hit.size()[:-1] + torch.Size((self.ndofs, self.dim_per_dof)))  # Shape BMDE

        # Take the dot product between the hits and tracks over the last embedding dimension so we are left
        # with just a scalar for each degree of freedom
        x_obj_hit = torch.einsum("...nie,...mie->...nmi", x_obj, x_hit)  # Shape BNMD

        # If padding data is provided, use it to zero out predictions for any hit slots that are not valid
        if pads is not None:
            # Shape of padding goes BM -> B1M -> B1M1 -> BNMD
            x_obj_hit = x_obj_hit * pads[self.input_hit + "_valid"].unsqueeze(-2).unsqueeze(-1).expand_as(x_obj_hit).float()
        return x_obj_hit


class ObjectClassificationTask(Task):
    def __init__(
        self,
        name: str,
        input_object: str,
        output_object: str,
        target_object: str,
        losses: dict[str, float],
        costs: dict[str, float],
        net: nn.Module,
        num_classes: int,
        loss_class_weights: list[float] | None = None,
        null_weight: float = 1.0,
        mask_queries: bool = False,
        has_intermediate_loss: bool = False,
    ):
        """Task used for object classification.

        Parameters
        ----------
        name : str
            Name of the task - will be used as the key to separate task outputs.
        input_object : str
            Name of the input object feature
        output_object : str
            Name of the output object feature which will denote if the predicted object slot is used or not.
        target_object: str
            Name of the target object feature that we want to predict is valid or not.
        losses : dict[str, float]
            Dict specifying which losses to use. Keys denote the loss function name,
            whiel value denotes loss weight.
        costs : dict[str, float]
            Dict specifying which costs to use. Keys denote the cost function name,
            whiel value denotes cost weight.
        net : nn.Module
            Network that will be used to classify the object classes.
        null_weight : float
            Weight applied to the null class in the loss. Useful if many instances of
            the target class are null, and we need to reweight to overcome class imbalance.
        """
        super().__init__(has_intermediate_loss=has_intermediate_loss)

        self.name = name
        self.input_object = input_object
        self.output_object = output_object
        self.target_object = target_object
        self.losses = losses
        self.costs = costs
        self.num_classes = num_classes

        class_weights = torch.ones(self.num_classes + 1, dtype=torch.float32)
        if loss_class_weights is not None:
            # If class weights are provided, use them to weight the loss
            if len(loss_class_weights) != self.num_classes:
                raise ValueError(f"Length of loss_class_weights ({len(loss_class_weights)}) does not match number of classes ({self.num_classes})")
            class_weights[: self.num_classes] = torch.tensor(loss_class_weights, dtype=torch.float32)
        class_weights[-1] = null_weight  # Last class is the null class, so set its weight to the null weight
        self.register_buffer("class_weights", class_weights)
        self.mask_queries = mask_queries

        # Internal
        self.inputs = [input_object + "_embed"]
        self.outputs = [output_object + "_class_prob"]

        self.net = net

    def forward(self, x: dict[str, Tensor]) -> dict[str, Tensor]:
        # Network projects the embedding down into a scalar
        x_class_prob = self.net(x[self.input_object + "_embed"])
        # return {self.output_object + "_class_prob": x_class_prob.squeeze(-1)}
        return {self.output_object + "_class_prob": x_class_prob}

    def predict(self, outputs):
        classes = outputs[self.output_object + "_class_prob"].detach().argmax(-1)
        return {
            self.output_object + "_class": classes,
            self.output_object + "_valid": classes < self.num_classes,  # Valid if class is less than num_classes
        }

    def cost(self, outputs, targets):
        output = outputs[self.output_object + "_class_prob"].detach().to(torch.float32)
        target = targets[self.target_object + "_class"].long()
        costs = {}
        for cost_fn, cost_weight in self.costs.items():
            costs[cost_fn] = cost_weight * cost_fns[cost_fn](output, target)
        return costs

    def loss(self, outputs, targets):
        losses = {}
        output = outputs[self.name][self.output_object + "_class_prob"]
        target = targets[self.target_object + "_class"].long()
        # Calculate the loss from each specified loss function.
        for loss_fn, loss_weight in self.losses.items():
            losses[loss_fn] = loss_weight * loss_fns[loss_fn](output, target, mask=None, weight=self.class_weights)
        return losses

    def query_mask(self, outputs):
        if not self.mask_queries:
            return None

        return outputs[self.output_object + "_class_prob"].detach().argmax(-1) < self.num_classes  # Valid if class is less than num_classes


class IncidenceRegressionTask(Task):
    def __init__(
        self,
        name: str,
        input_hit: str,
        input_object: str,
        output_object: str,
        target_object: str,
        losses: dict[str, float],
        costs: dict[str, float],
        net: nn.Module,
        node_net: nn.Module | None = None,
    ):
        """Incidence regression task."""
        super().__init__()
        self.name = name
        self.input_hit = input_hit
        self.input_object = input_object
        self.output_object = output_object
        self.target_object = target_object
        self.losses = losses
        self.costs = costs
        self.net = net
        self.node_net = node_net if node_net is not None else nn.Identity()

        self.inputs = [input_object + "_embed", input_hit + "_embed"]
        self.outputs = [self.output_object + "_incidence"]

    def forward(self, x: dict[str, Tensor]) -> dict[str, Tensor]:
        x_object = self.net(x[self.input_object + "_embed"])
        x_hit = self.node_net(x[self.input_hit + "_embed"])

        incidence_pred = torch.einsum("bqe,ble->bql", x_object, x_hit)
        incidence_pred = incidence_pred.softmax(dim=1) * x[self.input_hit + "_valid"].unsqueeze(1).expand_as(incidence_pred)

        return {self.output_object + "_incidence": incidence_pred}

    def predict(self, outputs: dict[str, Tensor]) -> dict[str, Tensor]:
        return {self.output_object + "_incidence": outputs[self.output_object + "_incidence"].detach()}

    def cost(self, outputs, targets):
        output = outputs[self.output_object + "_incidence"].detach().to(torch.float32)
        target = targets[self.target_object + "_incidence"].to(torch.float32)

        costs = {}
        for cost_fn, cost_weight in self.costs.items():
            costs[cost_fn] = cost_weight * cost_fns[cost_fn](output, target)
        return costs

    def loss(self, outputs: dict[str, Tensor], targets: dict[str, Tensor]) -> dict[str, Tensor]:
        losses = {}
        output = outputs[self.name][self.output_object + "_incidence"]
        target = targets[self.target_object + "_incidence"].type_as(output)

        # Create a mask for valid nodes and objects
        node_mask = targets[self.input_hit + "_valid"].unsqueeze(1).expand_as(output)
        object_mask = targets[self.target_object + "_valid"].unsqueeze(-1).expand_as(output)
        mask = node_mask & object_mask
        # Calculate the loss from each specified loss function.
        for loss_fn, loss_weight in self.losses.items():
            losses[loss_fn] = loss_weight * loss_fns[loss_fn](output, target, mask=mask)

        return losses


class IncidenceBasedRegressionTask(RegressionTask):
    def __init__(
        self,
        name: str,
        input_hit: str,
        input_object: str,
        output_object: str,
        target_object: str,
        fields: list[str],
        loss_weight: float,
        cost_weight: float,
        scale_dict_path: str,
        net: nn.Module,
        use_incidence: bool = True,
        use_nodes: bool = False,
        split_charge_neutral_loss: bool = False,
    ):
        """Regression task that uses incidence information to predict regression targets.

        Parameters
        ----------
        targets : list
            List of target names
        add_momentum : bool
            Whether to add scalar momentum to the predictions, computed from the px, py, pz predictions
        """
        super().__init__(name=name, output_object=output_object, target_object=target_object, fields=fields, loss_weight=loss_weight)
        self.input_hit = input_hit
        self.input_object = input_object
        self.scaler = FeatureScaler(scale_dict_path=scale_dict_path)
        self.use_incidence = use_incidence
        self.cost_weight = cost_weight
        self.net = net
        self.split_charge_neutral_loss = split_charge_neutral_loss
        self.use_nodes = use_nodes

        self.loss_masks = {
            "e": self.get_neutral,  # Only neutral particles
            "pt": self.get_charged,  # Only charged particles
        }

        self.inputs = [input_object + "_embed"] + [input_hit + "_" + field for field in fields]
        self.outputs = [output_object + "_regr", output_object + "_proxy_regr"]

    def get_charged(self, pred: Tensor, target: Tensor) -> Tensor:
        """Get a boolean mask for charged particles based on their class."""
        return (pred <= 2) & (target <= 2)

    def get_neutral(self, pred: Tensor, target: Tensor) -> Tensor:
        """Get a boolean mask for neutral particles based on their class."""
        return (pred > 2) & (target > 2)

    def forward(self, x: dict[str, Tensor], pads: dict[str, Tensor] | None = None) -> dict[str, Tensor]:
        # get the predictions
        if self.use_incidence:
            inc = x["incidence"].detach()
            proxy_feats, is_charged = self.get_proxy_feats(inc, x, class_probs=x["class_probs"].detach())
            input_data = torch.cat(
                [
                    x[self.input_object + "_embed"],
                    proxy_feats,
                    is_charged.unsqueeze(-1),
                ],
                -1,
            )
            if self.use_nodes:
                valid_mask = x[self.input_hit + "_valid"].unsqueeze(-1)
                masked_embed = x[self.input_hit + "_embed"] * valid_mask
                node_feats = torch.bmm(inc, masked_embed)
                input_data = torch.cat([input_data, node_feats], dim=-1)
        else:
            input_data = x[self.input_object + "_embed"]
            proxy_feats = torch.zeros_like(input_data[..., : len(self.fields)])
        preds = self.net(input_data)
        return {self.output_object + "_regr": preds, self.output_object + "_proxy_regr": proxy_feats}

    def predict(self, outputs):
        # Split the regression vectior into the separate fields
        pflow_regr = outputs[self.output_object + "_regr"]
        proxy_regr = outputs[self.output_object + "_proxy_regr"]
        return {self.output_object + "_" + field: pflow_regr[..., i] for i, field in enumerate(self.fields)} | {
            self.output_object + "_proxy_" + field: proxy_regr[..., i] for i, field in enumerate(self.fields)
        }

    def cost(self, outputs, targets) -> dict[str, Tensor]:
        eta_pos = self.fields.index("eta")
        sinphi_pos = self.fields.index("sinphi")
        cosphi_pos = self.fields.index("cosphi")

        pred_phi = torch.atan2(
            outputs[self.output_object + "_regr"][..., sinphi_pos],
            outputs[self.output_object + "_regr"][..., cosphi_pos],
        )[:, :, None]
        pred_eta = outputs[self.output_object + "_regr"][..., eta_pos][:, :, None]
        target_phi = torch.atan2(
            targets[self.target_object + "_sinphi"],
            targets[self.target_object + "_cosphi"],
        )[:, None, :]
        target_eta = targets[self.target_object + "_eta"][:, None, :]
        # Compute the cost based on the difference in phi and eta
        dphi = (pred_phi - target_phi + torch.pi) % (2 * torch.pi) - torch.pi
        deta = (pred_eta - target_eta) * self.scaler["eta"].scale

        # Compute the cost as the sum of the squared differences
        cost = self.cost_weight * torch.sqrt(dphi**2 + deta**2)
        return {"regression": cost}

    def loss(self, outputs, targets):
        loss = None
        target_class = targets[self.target_object + "_class"]
        output_class = outputs["classification"][self.output_object + "_class_prob"].detach().argmax(-1)
        for i, field in enumerate(self.fields):
            target = targets[self.target_object + "_" + field]
            output = outputs[self.name][self.output_object + "_regr"][..., i]
            mask = targets[self.target_object + "_valid"].clone()
            if self.split_charge_neutral_loss and field in self.loss_masks:
                mask = mask & self.loss_masks[field](output_class, target_class)
            if loss is None:
                loss = torch.nn.functional.smooth_l1_loss(output[mask], target[mask], reduction="mean")
            else:
                loss += torch.nn.functional.smooth_l1_loss(output[mask], target[mask], reduction="mean")
        # Average over all the features
        loss /= len(self.fields)

        # Compute the regression loss only for valid objects
        return {"smooth_l1": self.loss_weight * loss}

    def metrics(self, preds, targets):
        metrics = {}
        for field in self.fields:
            # Get the target and prediction only for valid targets
            pred = preds[self.output_object + "_" + field][targets[self.target_object + "_valid"]]
            target = targets[self.target_object + "_" + field][targets[self.target_object + "_valid"]]
            # Get the error between the prediction and target for this field
            err = pred - target
            # Compute the RMSE and log it
            metrics[field + "_rmse"] = torch.sqrt(torch.mean(torch.square(err)))
            # Compute the relative error / resolution and log it
            metrics[field + "_mean_res"] = torch.mean(err / target)
            metrics[field + "_std_res"] = torch.std(err / target)

        return metrics

    def scale_proxy_feats(self, proxy_feats: Tensor):
        return torch.cat([self.scaler[field].transform(proxy_feats[..., i]).unsqueeze(-1) for i, field in enumerate(self.fields)], -1)

    def get_proxy_feats(
        self,
        incidence: Tensor,
        inputs: dict[str, Tensor],
        class_probs: Tensor,
    ):
        proxy_feats = torch.cat(
            [inputs[self.input_hit + "_" + field].unsqueeze(-1) for field in self.fields],
            axis=-1,
        )

        charged_inc = incidence * inputs[self.input_hit + "_is_track"].unsqueeze(1)
        # Use the most weighted track as proxy for charged particles
        charged_inc_top2 = (topk_attn(charged_inc, 2, dim=-2) & (charged_inc > 0)).float()
        charged_inc_max = charged_inc.max(-2, keepdim=True)[0]
        charged_inc_new = (charged_inc == charged_inc_max) & (charged_inc > 0)
        # TODO: check this
        # charged_inc_new = charged_inc.float()
        zero_track_mask = charged_inc_new.sum(-1, keepdim=True) == 0
        charged_inc = torch.where(zero_track_mask, charged_inc_top2, charged_inc_new)

        # Split charged and neutral
        is_charged = class_probs.argmax(-1) < 3

        proxy_feats_charged = torch.bmm(charged_inc, proxy_feats)
        proxy_feats_charged[..., 0] = proxy_feats_charged[..., 1] * torch.cosh(proxy_feats_charged[..., 2])
        proxy_feats_charged = self.scale_proxy_feats(proxy_feats_charged) * is_charged.unsqueeze(-1)

        inc_e_weighted = incidence * proxy_feats[..., 0].unsqueeze(1)
        inc_e_weighted = inc_e_weighted * (1 - inputs[self.input_hit + "_is_track"].unsqueeze(1))
        inc = inc_e_weighted / (inc_e_weighted.sum(dim=-1, keepdim=True) + 1e-6)

        proxy_feats_neutral = torch.einsum("bnf,bpn->bpf", proxy_feats, inc)
        proxy_feats_neutral[..., 0] = inc_e_weighted.sum(-1)
        proxy_feats_neutral[..., 1] = proxy_feats_neutral[..., 0] / torch.cosh(proxy_feats_neutral[..., 2])

        proxy_feats_neutral = self.scale_proxy_feats(proxy_feats_neutral) * (~is_charged).unsqueeze(-1)
        proxy_feats = proxy_feats_charged + proxy_feats_neutral

        return proxy_feats, is_charged<|MERGE_RESOLUTION|>--- conflicted
+++ resolved
@@ -5,13 +5,9 @@
 from torch import Tensor, nn
 
 from hepattn.models.dense import Dense
-<<<<<<< HEAD
-from hepattn.models.loss import cost_fns, focal_loss, loss_fns
+from hepattn.models.loss import cost_fns, loss_fns, mask_focal_loss
 from hepattn.utils.masks import topk_attn
 from hepattn.utils.scaling import FeatureScaler
-=======
-from hepattn.models.loss import cost_fns, loss_fns, mask_focal_loss
->>>>>>> b3985a3b
 
 
 class Task(nn.Module, ABC):
@@ -210,11 +206,7 @@
         pred_threshold: float = 0.5,
         has_intermediate_loss: bool = False,
     ):
-<<<<<<< HEAD
         super().__init__(has_intermediate_loss=has_intermediate_loss)
-=======
-        super().__init__()
->>>>>>> b3985a3b
 
         self.name = name
         self.input_hit = input_hit
@@ -283,25 +275,18 @@
         output = outputs[self.name][self.output_object_hit + "_logit"]
         target = targets[self.target_object_hit + "_valid"].type_as(output)
 
-<<<<<<< HEAD
         # Build a padding mask for object-hit pairs
         # hit_pad = targets[self.input_hit + "_valid"].unsqueeze(-2).expand_as(target)
         # object_pad = targets[self.target_object + "_valid"].unsqueeze(-1).expand_as(target)
+        hit_pad = targets[self.input_hit + "_valid"]
+        object_pad = targets[self.target_object + "_valid"]
         # An object-hit is valid slot if both its object and hit are valid slots
         # TODO: Maybe calling this a mask is confusing since true entries are
         # object_hit_mask = object_pad & hit_pad
 
-        # Mask only valid objects
-        object_hit_mask = targets[self.target_object + "_valid"]
-
-        # weight = target + self.null_weight * (1 - target)
-        weight = None
-=======
-        hit_pad = targets[self.input_hit + "_valid"]
-        object_pad = targets[self.target_object + "_valid"]
->>>>>>> b3985a3b
-
         sample_weight = target + self.null_weight * (1 - target)
+        # sample_weight = None
+
         losses = {}
         for loss_fn, loss_weight in self.losses.items():
             losses[loss_fn] = loss_weight * loss_fns[loss_fn](
