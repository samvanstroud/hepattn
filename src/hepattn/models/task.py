--- conflicted
+++ resolved
@@ -184,26 +184,20 @@
         }
 
     def predict(self, outputs: dict[str, Tensor], threshold: float = 0.5) -> dict[str, Tensor]:
-<<<<<<< HEAD
-        output = {}
-        probs = outputs[self.output_object + "_logit"].sigmoid().detach()
-        output[self.output_object + "_valid_prob"] = probs
-        output[self.output_object + "_valid"] = probs >= threshold
-        return output
-=======
         class_probs = outputs[self.output_object + "_class_prob"].detach()
-        classes = class_probs.argmax(-1)
 
         # The null class is always the LAST class (index = num_classes)
         # Valid classes are indices 0, 1, ..., num_classes-1
-        # Null class is index num_classes
-        valid_mask = classes < self.num_classes
+        # Null class index == num_classes
+        valid_prob = 1 - class_probs[..., -1]
+        classes = class_probs.argmax(-1)
+        valid = classes < self.num_classes
 
         return {
-            self.output_object + "_class": classes,
-            self.output_object + "_valid": valid_mask,
+            f"{self.output_object}_class": classes,
+            f"{self.output_object}_valid_prob": valid_prob,
+            f"{self.output_object}_valid": valid,
         }
->>>>>>> d521e529
 
     def cost(self, outputs: dict[str, Tensor], targets: dict[str, Tensor]) -> dict[str, Tensor]:
         costs = {}
