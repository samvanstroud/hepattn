from torch import Tensor, nn

from hepattn.models.activation import SwiGLU


class Dense(nn.Module):
    def __init__(
        self,
        input_size: int,
        output_size: int | None = None,
        hidden_layers: list[int] | None = None,
        hidden_dim_scale: int = 2,
        activation: nn.Module | None = None,
        final_activation: nn.Module | None = None,
        dropout: float = 0.0,
        bias: bool = True,
        norm_input: bool = False,
    ) -> None:
        """A fully connected feed forward neural network, which can take
        in additional contextual information.

        Parameters
        ----------
        input_size : int
            Input size
        output_size : int
            Output size. If not specified this will be the same as the input size.
        hidden_layers : list, optional
            Number of nodes per layer, if not specified, the network will have
            a single hidden layer with size `input_size * hidden_dim_scale`.
        hidden_dim_scale : int, optional
            Scale factor for the hidden layer size.
        activation : nn.Module
            Activation function for hidden layers.
        final_activation : nn.Module, optional
            Activation function for the output layer.
        dropout : float, optional
            Apply dropout with the supplied probability.
        bias : bool, optional
            Whether to use bias in the linear layers.
        norm_input : bool, optional
            Whether to apply layer normalization to the input.
        """
        super().__init__()

        if output_size is None:
            output_size = input_size
        if hidden_layers is None:
            hidden_layers = [input_size * hidden_dim_scale]
        if activation is None:
            activation = SwiGLU()

        self.input_size = input_size
        self.output_size = output_size
        gate = isinstance(activation, SwiGLU)

        self.activation = activation
        self.final_activation = final_activation

        layers = []
        if norm_input:
            layers.append(nn.LayerNorm(input_size))

        node_list = [input_size, *hidden_layers]
        for i in range(len(node_list) - 1):
            in_dim = node_list[i]
            proj_dim = node_list[i + 1]
            proj_dim = proj_dim * 2 if gate else proj_dim

            # inner projection and activation
<<<<<<< HEAD
            layers.extend((nn.Linear(in_dim, proj_dim, bias=bias), activation))
=======
            act = self.activation() if isinstance(self.activation, type) else self.activation
            layers.extend((nn.Linear(in_dim, proj_dim, bias=bias), act))
>>>>>>> 94dfe866

            # maybe dropout
            if dropout:
                layers.append(nn.Dropout(dropout))

        # final projection and activation
        layers.append(nn.Linear(node_list[-1], output_size, bias=bias))
        if final_activation:
            final_act = self.final_activation() if isinstance(self.final_activation, type) else self.final_activation
            layers.append(final_act)

        # build the net
        self.net = nn.Sequential(*layers)

    def forward(self, x: Tensor) -> Tensor:
        return self.net(x)<|MERGE_RESOLUTION|>--- conflicted
+++ resolved
@@ -52,7 +52,7 @@
 
         self.input_size = input_size
         self.output_size = output_size
-        gate = isinstance(activation, SwiGLU)
+        gate = activation == SwiGLU
 
         self.activation = activation
         self.final_activation = final_activation
@@ -68,12 +68,8 @@
             proj_dim = proj_dim * 2 if gate else proj_dim
 
             # inner projection and activation
-<<<<<<< HEAD
-            layers.extend((nn.Linear(in_dim, proj_dim, bias=bias), activation))
-=======
             act = self.activation() if isinstance(self.activation, type) else self.activation
             layers.extend((nn.Linear(in_dim, proj_dim, bias=bias), act))
->>>>>>> 94dfe866
 
             # maybe dropout
             if dropout:
