"""Based on
- https://github.com/facebookresearch/MaskFormer
- https://github.com/facebookresearch/Mask2Former.
"""

from functools import partial

import torch
from torch import Tensor, nn

from hepattn.flex.fast_local_ca import build_strided_sliding_window_blockmask
from hepattn.flex.local_ca import sliding_window_mask_strided, sliding_window_mask_strided_wrapped, transpose_blockmask
from hepattn.models.attention import Attention
from hepattn.models.dense import Dense
from hepattn.models.encoder import Residual
from hepattn.models.posenc import pos_enc_symmetric
from hepattn.models.task import IncidenceRegressionTask, ObjectClassificationTask
from hepattn.utils.local_ca import auto_local_ca_mask
from hepattn.utils.model_utils import unmerge_inputs


class MaskFormerDecoder(nn.Module):
    def __init__(
        self,
        num_queries: int,
        decoder_layer_config: dict,
        num_decoder_layers: int,
        mask_attention: bool = True,
        use_query_masks: bool = False,
        posenc: dict[str, float] | None = None,
        local_strided_attn: bool = False,
        window_size: int = 512,
        window_wrap: bool = True,
<<<<<<< HEAD
        fast_local_ca: bool = False,
        block_size: int = 128,
=======
        unified_decoding: bool = False,
>>>>>>> 41bd5138
    ):
        """MaskFormer decoder that handles multiple decoder layers and task integration.

        Args:
            num_queries: The number of object-level queries.
            decoder_layer_config: Configuration dictionary used to initialize each MaskFormerDecoderLayer.
            num_decoder_layers: The number of decoder layers to stack.
            mask_attention: If True, attention masks will be used to control which input constituents are attended to.
            use_query_masks: If True, predicted query masks will be used to control which queries are valid.
            posenc: Optional module for positional encoding.
            local_strided_attn: If True, uses local strided window attention.
            window_size: The size of the window for local strided window attention.
            window_wrap: If True, wraps the window for local strided window attention.
<<<<<<< HEAD
            attn_type: The attention type to use (e.g., 'torch', 'flex').
            fast_local_ca: If True, uses fast local CA.
            block_size: The size of the block for fast local CA.
=======
            unified_decoding: If True, inputs remain merged for task processing instead of being unmerged after each layer.
>>>>>>> 41bd5138
        """
        super().__init__()

        self.decoder_layers = nn.ModuleList([MaskFormerDecoderLayer(depth=i, **decoder_layer_config) for i in range(num_decoder_layers)])
        self.dim = decoder_layer_config["dim"]
        self.tasks: list | None = None  # Will be set by MaskFormer
        self.num_queries = num_queries
        self.mask_attention = mask_attention
        self.use_query_masks = use_query_masks
        self.posenc = posenc
        self.local_strided_attn = local_strided_attn
        self.attn_type = decoder_layer_config.get("attn_kwargs", {}).get("attn_type", "torch")
        self.window_size = window_size
        self.window_wrap = window_wrap
        self.unified_decoding = unified_decoding
        self.initial_queries = nn.Parameter(torch.randn(self.num_queries, decoder_layer_config["dim"]))
        self.fast_local_ca = fast_local_ca
        self.block_size = block_size

        if self.local_strided_attn:
            assert self.attn_type in {"torch", "flex"}, (
                f"Invalid attention type when local_strided_attn is True: {self.attn_type}, must be 'torch' or 'flex'"
            )
        assert not (self.local_strided_attn and self.mask_attention), "local_strided_attn and mask_attention cannot both be True"

    def forward(self, x: dict[str, Tensor], input_names: list[str]) -> tuple[dict[str, Tensor], dict[str, dict]]:
        """Forward pass through decoder layers.

        Args:
            x: Dictionary containing embeddings and masks.
            input_names: List of input names for constructing attention masks.

        Returns:
            Tuple containing updated embeddings and outputs from each decoder layer and final outputs.

        Raises:
            ValueError: If in merged input mode and multiple attention masks are provided.
        """
        batch_size = x["key_embed"].shape[0]
        num_constituents = x["key_embed"].shape[-2]

        # Generate the queries that represent objects
        x["query_embed"] = self.initial_queries.expand(batch_size, -1, -1)
        x["query_valid"] = torch.full((batch_size, self.num_queries), True, device=x["query_embed"].device)

        if self.posenc:
            x["query_posenc"], x["key_posenc"] = self.generate_positional_encodings(x)

        attn_mask = None
        attn_mask_transpose = None
        if self.local_strided_attn:
            assert x["query_embed"].shape[0] == 1, "Local strided attention only supports batch size 1"
            if self.attn_type == "torch":
                attn_mask = auto_local_ca_mask(x["query_embed"], x["key_embed"], self.window_size, wrap=self.window_wrap)
            elif self.attn_type == "flex":
                device = x["query_embed"].device
                q_len = x["query_embed"].shape[1]
                kv_len = x["key_embed"].shape[1]
                dtype_float = x["query_embed"].dtype
                if self.fast_local_ca:
                    attn_mask = build_strided_sliding_window_blockmask(
                        window_size=self.window_size,
                        block_size=self.block_size,
                        stride=kv_len / q_len,
                        q_len=q_len,
                        kv_len=kv_len,
                        device=device,
                        wrap=self.window_wrap,
                        dtype_float=dtype_float,
                    )
                else:
                    attn_mask = self.flex_local_ca_mask(q_len, kv_len, device)
                attn_mask_transpose = transpose_blockmask(attn_mask, q_tokens=q_len, kv_tokens=kv_len, dev=device)

        outputs: dict[str, dict] = {}
        for layer_index, decoder_layer in enumerate(self.decoder_layers):
            outputs[f"layer_{layer_index}"] = {}

            # if maskattention, PE should be added before generating the mask
            if self.posenc and self.mask_attention:
                x["query_embed"] = x["query_embed"] + x["query_posenc"]
                x["key_embed"] = x["key_embed"] + x["key_posenc"]

            attn_masks: dict[str, torch.Tensor] = {}
            query_mask = None

            assert self.tasks is not None
            for task in self.tasks:
                if not task.has_intermediate_loss:
                    continue

                # Get the outputs of the task given the current embeddings
                task_outputs = task(x)

                # Update x with task outputs for downstream use
                if isinstance(task, IncidenceRegressionTask):
                    x["incidence"] = task_outputs[task.outputs[0]].detach()
                if isinstance(task, ObjectClassificationTask):
                    x["class_probs"] = task_outputs[task.outputs[0]].detach()

                outputs[f"layer_{layer_index}"][task.name] = task_outputs

                # Collect attention masks from different tasks
                task_attn_masks = task.attn_mask(task_outputs)
                for input_name, task_attn_mask in task_attn_masks.items():
                    if input_name in attn_masks:
                        attn_masks[input_name] |= task_attn_mask
                    else:
                        attn_masks[input_name] = task_attn_mask

                # Collect query masks
                if self.use_query_masks:
                    task_query_mask = task.query_mask(task_outputs)
                    if task_query_mask is not None:
                        query_mask = task_query_mask if query_mask is None else query_mask | task_query_mask
                        x["query_mask"] = query_mask

            # Construct the full attention mask for MaskAttention decoder
            if attn_masks and self.mask_attention:
                if self.unified_decoding:
                    # In merged input mode, tasks should return masks directly for the full merged tensor
                    # We expect only one mask key (likely "key" or similar) that covers all constituents
                    if len(attn_masks) > 1:
                        raise ValueError(f"In merged input mode, expected only one attention mask, got {len(attn_masks)}")
                    attn_mask = next(iter(attn_masks.values()))
                    # Ensure proper shape: (batch, num_queries, num_constituents)
                    if attn_mask.dim() == 2:  # (batch, num_queries) -> (batch, num_queries, num_constituents)
                        attn_mask = attn_mask.unsqueeze(-1).expand(-1, -1, num_constituents)
                else:
                    # Original logic for separate input types
                    attn_mask = torch.full((batch_size, self.num_queries, num_constituents), False, device=x["key_embed"].device)
                    for input_name, task_attn_mask in attn_masks.items():
                        attn_mask[x[f"key_is_{input_name}"].unsqueeze(1).expand_as(attn_mask)] = task_attn_mask.flatten()

                attn_mask = attn_mask.detach()
                # True values indicate a slot will be included in the attention computation, while False will be ignored.
                # If the attn mask is completely invalid for a given query, allow it to attend everywhere
                # TODO: check and see see if this is really necessary
                attn_mask = torch.where(torch.all(~attn_mask, dim=-1, keepdim=True), True, attn_mask)

            if attn_mask is not None and self.attn_type != "flex":
                outputs[f"layer_{layer_index}"]["attn_mask"] = attn_mask

            # Update the keys and queries
            x["query_embed"], x["key_embed"] = decoder_layer(
                x["query_embed"],
                x["key_embed"],
                attn_mask=attn_mask,
                q_mask=x.get("query_mask"),
                kv_mask=x.get("key_valid"),
                query_posenc=x["query_posenc"] if (self.posenc and not self.mask_attention) else None,
                key_posenc=x["key_posenc"] if (self.posenc and not self.mask_attention) else None,
                attn_mask_transpose=attn_mask_transpose,
            )

            # update the individual input constituent representations only if not in merged input mode
            if not self.unified_decoding:
                x = unmerge_inputs(x, input_names)

        return x, outputs

    def flex_local_ca_mask(self, q_len: int, kv_len: int, device):
        # Calculate stride based on the ratio of key length to query length
        stride = kv_len / q_len
        window_mask_func = sliding_window_mask_strided_wrapped if self.window_wrap else sliding_window_mask_strided
        return window_mask_func(self.window_size, stride=stride, q_len=q_len, kv_len=kv_len, device=str(device))

    def generate_positional_encodings(self, x: dict):
        x["query_phi"] = 2 * torch.pi * torch.arange(self.num_queries, device=x["query_embed"].device) / self.num_queries
        query_posenc = pos_enc_symmetric(x["query_phi"], self.dim, self.posenc["alpha"], self.posenc["base"])
        key_posenc = pos_enc_symmetric(x["key_phi"], self.dim, self.posenc["alpha"], self.posenc["base"])
        return query_posenc, key_posenc


class MaskFormerDecoderLayer(nn.Module):
    def __init__(
        self,
        dim: int,
        norm: str = "LayerNorm",
        depth: int = 0,
        dense_kwargs: dict | None = None,
        attn_kwargs: dict | None = None,
        bidirectional_ca: bool = True,
        hybrid_norm: bool = False,
    ) -> None:
        """Initialize a MaskFormer decoder layer.

        Args:
            dim: Embedding dimension.
            norm: Normalization type.
            depth: Layer depth index.
            dense_kwargs: Optional arguments for Dense layers.
            attn_kwargs: Optional arguments for Attention layers.
            bidirectional_ca: If True, enables bidirectional cross-attention.
            hybrid_norm: If True, enables hybrid normalization.
        """
        super().__init__()

        self.dim = dim
        self.bidirectional_ca = bidirectional_ca

        # handle hybridnorm
        qkv_norm = hybrid_norm
        if depth == 0:
            hybrid_norm = False
        attn_norm = norm if not hybrid_norm else None
        dense_post_norm = not hybrid_norm

        attn_kwargs = attn_kwargs or {}
        self.attn_type = attn_kwargs.get("attn_type", "torch")
        dense_kwargs = dense_kwargs or {}

        residual = partial(Residual, dim=dim, norm=norm)
        self.q_ca = residual(Attention(dim, qkv_norm=qkv_norm, **attn_kwargs), norm=attn_norm)
        self.q_sa = residual(Attention(dim, qkv_norm=qkv_norm, **attn_kwargs), norm=attn_norm)
        self.q_dense = residual(Dense(dim, **dense_kwargs), norm=norm, post_norm=dense_post_norm)

        if self.bidirectional_ca:
            self.kv_ca = residual(Attention(dim, qkv_norm=qkv_norm, **attn_kwargs), norm=attn_norm)
            self.kv_dense = residual(Dense(dim, **dense_kwargs), norm=norm, post_norm=dense_post_norm)

    def forward(
        self,
        q: Tensor,
        kv: Tensor,
        attn_mask: Tensor | None = None,
        q_mask: Tensor | None = None,
        kv_mask: Tensor | None = None,
        query_posenc: Tensor | None = None,
        key_posenc: Tensor | None = None,
        attn_mask_transpose: Tensor | None = None,
    ) -> tuple[Tensor, Tensor]:
        """Forward pass for the decoder layer.

        Args:
            q: Query embeddings.
            kv: Key/value embeddings.
            attn_mask: Optional attention mask.
            q_mask: Optional query mask.
            kv_mask: Optional key/value mask.
            query_posenc: Optional query positional encoding.
            key_posenc: Optional key positional encoding.
            attn_mask_transpose: Optional transposed attention mask.

        Returns:
            Tuple of updated query and key/value embeddings.
        """
        if query_posenc is not None:
            q = q + query_posenc
        if key_posenc is not None:
            kv = kv + key_posenc

        # Update query/object embeddings with the key/constituent embeddings
        q = self.q_ca(q, kv=kv, attn_mask=attn_mask, q_mask=q_mask, kv_mask=kv_mask)
        q = self.q_sa(q, q_mask=q_mask)
        q = self.q_dense(q)

        # Update key/constituent embeddings with the query/object embeddings
        if self.bidirectional_ca:
            if attn_mask is not None:
                if self.attn_type == "flex":
                    assert attn_mask_transpose is not None, "attn_mask_transpose must be provided for flex attention"
                # Index from the back so we are batch shape agnostic
                attn_mask = attn_mask_transpose if attn_mask_transpose is not None else attn_mask.transpose(-2, -1)

            if query_posenc is not None:
                q = q + query_posenc
            if key_posenc is not None:
                kv = kv + key_posenc

            kv = self.kv_ca(kv, kv=q, attn_mask=attn_mask, q_mask=kv_mask, kv_mask=q_mask)
            kv = self.kv_dense(kv)

        return q, kv

    def set_backend(self, attn_type: str) -> None:
        """Set the backend for the attention layers.

        Args:
            attn_type: Attention implementation type to use.
        """
        self.q_ca.fn.set_backend(attn_type)
        self.q_sa.fn.set_backend(attn_type)

        if self.bidirectional_ca:
            self.kv_ca.fn.set_backend(attn_type)<|MERGE_RESOLUTION|>--- conflicted
+++ resolved
@@ -31,12 +31,9 @@
         local_strided_attn: bool = False,
         window_size: int = 512,
         window_wrap: bool = True,
-<<<<<<< HEAD
         fast_local_ca: bool = False,
         block_size: int = 128,
-=======
         unified_decoding: bool = False,
->>>>>>> 41bd5138
     ):
         """MaskFormer decoder that handles multiple decoder layers and task integration.
 
@@ -50,13 +47,10 @@
             local_strided_attn: If True, uses local strided window attention.
             window_size: The size of the window for local strided window attention.
             window_wrap: If True, wraps the window for local strided window attention.
-<<<<<<< HEAD
             attn_type: The attention type to use (e.g., 'torch', 'flex').
             fast_local_ca: If True, uses fast local CA.
             block_size: The size of the block for fast local CA.
-=======
             unified_decoding: If True, inputs remain merged for task processing instead of being unmerged after each layer.
->>>>>>> 41bd5138
         """
         super().__init__()
 
