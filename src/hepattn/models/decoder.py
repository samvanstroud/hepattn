--- conflicted
+++ resolved
@@ -153,16 +153,10 @@
                 attn_mask = attn_mask.detach()
                 # True values indicate a slot will be included in the attention computation, while False will be ignored.
                 # If the attn mask is completely invalid for a given query, allow it to attend everywhere
-<<<<<<< HEAD
-                attn_mask = torch.where(torch.all(~attn_mask, dim=-1, keepdim=True), True, attn_mask)
-
-            if attn_mask is not None and not isinstance(attn_mask, BlockMask):
-=======
                 # TODO: check and see see if this is really necessary
                 attn_mask = torch.where(torch.all(~attn_mask, dim=-1, keepdim=True), True, attn_mask)
 
-            if attn_mask is not None:
->>>>>>> 34f18047
+            if attn_mask is not None and not isinstance(attn_mask, BlockMask):
                 outputs[f"layer_{layer_index}"]["attn_mask"] = attn_mask
 
             # Update the keys and queries
@@ -215,10 +209,6 @@
         depth: int = 0,
         dense_kwargs: dict | None = None,
         attn_kwargs: dict | None = None,
-<<<<<<< HEAD
-        local_strided_attn: bool = False,
-=======
->>>>>>> 34f18047
         bidirectional_ca: bool = True,
         hybrid_norm: bool = False,
     ) -> None:
