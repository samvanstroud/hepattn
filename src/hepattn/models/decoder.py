--- conflicted
+++ resolved
@@ -258,14 +258,8 @@
         attn_norm = norm
         dense_post_norm = False
 
-<<<<<<< HEAD
-        # Handle HybridNorm
-        attn_norm = norm
-        dense_post_norm = False
-=======
         # Handle HybridNorm and kqv norm
         qkv_norm = qkv_norm or hybrid_norm
->>>>>>> 6488c918
         if hybrid_norm:
             if depth == 0:  # First block (HybridNorm*): Pre-Norm in both MHA and FFN
                 attn_norm = norm  # Pre-Norm before attention
@@ -279,13 +273,8 @@
         dense_kwargs = dense_kwargs or {}
 
         residual = partial(Residual, dim=dim)
-<<<<<<< HEAD
-        self.q_ca = residual(Attention(dim, qkv_norm=hybrid_norm, **attn_kwargs), norm=attn_norm)
-        self.q_sa = residual(Attention(dim, qkv_norm=hybrid_norm, **attn_kwargs), norm=attn_norm)
-=======
         self.q_ca = residual(Attention(dim, qkv_norm=qkv_norm, **attn_kwargs), norm=attn_norm)
         self.q_sa = residual(Attention(dim, qkv_norm=qkv_norm, **attn_kwargs), norm=attn_norm)
->>>>>>> 6488c918
         self.q_dense = residual(Dense(dim, **dense_kwargs), norm=norm, post_norm=dense_post_norm)
 
         if self.bidirectional_ca:
