"""Based on
- https://github.com/facebookresearch/MaskFormer
- https://github.com/facebookresearch/Mask2Former.
"""

from functools import partial

import torch
from torch import Tensor, nn

from hepattn.models.attention import Attention
from hepattn.models.dense import Dense
from hepattn.models.task import IncidenceRegressionTask, ObjectClassificationTask
from hepattn.models.transformer import Residual

N_STEPS_LOG_ATTN_MASK = 1000


class MaskFormerDecoder(nn.Module):
    def __init__(
        self,
        num_queries: int,
        decoder_layer_config: dict,
        num_decoder_layers: int,
        mask_attention: bool = True,
        use_query_masks: bool = False,
        log_attn_mask: bool = False,
        key_posenc: nn.Module | None = None,
        query_posenc: nn.Module | None = None,
        preserve_posenc: bool = False,
        posenc_analysis: bool = False,
        sort_by_phi: bool = False,
    ):
        """MaskFormer decoder that handles multiple decoder layers and task integration.

<<<<<<< HEAD
        Parameters
        ----------
        num_queries : int
            The number of object-level queries.
        decoder_layer_config : dict
            Configuration dictionary used to initialize each MaskFormerDecoderLayer.
        num_decoder_layers : int
            The number of decoder layers to stack.
        mask_attention : bool, optional
            If True, attention masks will be used to control which input objects are attended to.
        use_query_masks : bool, optional
            If True, predicted query masks will be used to control which queries are valid.
            May be useful when providing initial queries as inputs.
        log_attn_mask : bool, optional
            If True, log attention masks for debugging.
        key_posenc : nn.Module | None, optional
            The positional encoding module for the key embeddings.
        query_posenc : nn.Module | None, optional
            The positional encoding module for the query embeddings.
        preserve_posenc : bool, optional
            If True, the positional encodings will be preserved.
        posenc_analysis : bool, optional
            If True, the positional encoding analysis will be performed.
=======
        Args:
            num_queries: The number of object-level queries.
            decoder_layer_config: Configuration dictionary used to initialize each MaskFormerDecoderLayer.
            num_decoder_layers: The number of decoder layers to stack.
            mask_attention: If True, attention masks will be used to control which input objects are attended to.
            use_query_masks: If True, predicted query masks will be used to control which queries are valid.
            log_attn_mask: If True, log attention masks for debugging.
            query_posenc: Optional module for query positional encoding.
            preserve_posenc: If True, preserves positional encoding in embeddings.
>>>>>>> 8e60d401
        """
        super().__init__()

        # Ensure mask_attention is passed to decoder layers
        decoder_layer_config = decoder_layer_config.copy()
        decoder_layer_config["mask_attention"] = mask_attention

        self.decoder_layers = nn.ModuleList([MaskFormerDecoderLayer(depth=i, **decoder_layer_config) for i in range(num_decoder_layers)])
        self.tasks: list | None = None  # Will be set by MaskFormer
        self.num_queries = num_queries
        self.mask_attention = mask_attention
        self.use_query_masks = use_query_masks
        self.log_attn_mask = log_attn_mask
        self.key_posenc = key_posenc
        self.query_posenc = query_posenc
        self.preserve_posenc = preserve_posenc
        self.posenc_analysis = posenc_analysis
        self.log_step = 0
        self.sort_by_phi = sort_by_phi

    def forward(self, x: dict[str, Tensor], input_names: list[str]) -> tuple[dict[str, Tensor], dict[str, dict]]:
        """Forward pass through decoder layers.

        Args:
            x: Dictionary containing embeddings and masks.
            input_names: List of input names for constructing attention masks.

        Returns:
            Tuple containing updated embeddings and outputs from each decoder layer and final outputs.
        """
        batch_size = x["query_embed"].shape[0]
        num_constituents = x["key_embed"].shape[-2]
        self.log_step += 1

        if (self.key_posenc is not None) or (self.query_posenc is not None):
            x["query_posenc"], x["key_posenc"] = self.generate_positional_encodings(x)
        if not self.preserve_posenc:
            x["query_embed"], x["key_embed"] = self.add_positional_encodings(x)

        if self.sort_by_phi:
            assert "key_phi" in x and "query_phi" in x, "key_phi and query_phi must be in x for sorting"
            sort_indices = self.get_sort_indices(x)

        outputs: dict[str, dict] = {}

        for layer_index, decoder_layer in enumerate(self.decoder_layers):
            outputs[f"layer_{layer_index}"] = {}

            if self.preserve_posenc:
                x["query_embed"], x["key_embed"] = self.add_positional_encodings(x)

            attn_masks: dict[str, torch.Tensor] = {}
            query_mask = None

            if self.tasks is not None:
                for task in self.tasks:
                    if not task.has_intermediate_loss:
                        continue

                    # Get the outputs of the task given the current embeddings
                    task_outputs = task(x)

                    # Update x with task outputs for downstream use
                    if isinstance(task, IncidenceRegressionTask):
                        x["incidence"] = task_outputs[task.outputs[0]].detach()
                    if isinstance(task, ObjectClassificationTask):
                        x["class_probs"] = task_outputs[task.outputs[0]].detach()

                    outputs[f"layer_{layer_index}"][task.name] = task_outputs

                    # Collect attention masks from tasks
                    task_attn_masks = task.attn_mask(task_outputs)
                    for input_name, attn_mask in task_attn_masks.items():
                        if input_name in attn_masks:
                            attn_masks[input_name] |= attn_mask
                        else:
                            attn_masks[input_name] = attn_mask

                    # Collect query masks
                    if self.use_query_masks:
                        task_query_mask = task.query_mask(task_outputs)
                        if task_query_mask is not None:
                            query_mask = task_query_mask if query_mask is None else query_mask | task_query_mask
                            x["query_mask"] = query_mask

            # Construct the full attention mask for MaskAttention decoder
            attn_mask = None
            if attn_masks and self.mask_attention:
                attn_mask = torch.full((batch_size, self.num_queries, num_constituents), True, device=x["key_embed"].device)
                for input_name, task_attn_mask in attn_masks.items():
                    attn_mask[..., x[f"key_is_{input_name}"]] = task_attn_mask

            # do sorting
            # TODO: would like to move this outside of layers for loop but slightly more complicated in terms of what to undo when
            # - would need to sort and unsort more vars and easy to make errors or miss something? could change?
            # TODO: would also be nice if we sorted before the encoder and then unsorted after producing decoder layer?
            if self.sort_by_phi:
                attn_mask = self.sort_attn_mask_by_phi(
                    attn_mask, sort_indices["key"], sort_indices["query"]
                )
                # can't use sorted embeds from earlier because we update embeddings in between
                for input_key, sort_key in zip(
                    ["query_embed", "key_embed", "query_mask", "key_valid"],
                    ["query", "key", "query", "key"],
                    strict=True,
                ):
                    if input_key in x:
                        x[input_key] = self.sort_var_by_phi(x[input_key], sort_indices[sort_key])

            # Log attention mask if requested
            if self.log_attn_mask:
                self.attn_mask_logging(attn_mask, layer_index)

            # Update the keys and queries
            x["query_embed"], x["key_embed"] = decoder_layer(
                x["query_embed"],
                x["key_embed"],
                attn_mask=attn_mask,
                q_mask=x.get("query_mask"),
                kv_mask=x.get("key_valid"),
            )

            if self.sort_by_phi:
                # only need to unsort embeds because these are the only ones that are passed on
                # - if pass on other sorted vars would need to change this
                for input_key, sort_key in zip(
                    ["query_embed", "key_embed"],
                    ["query", "key"],
                    strict=True,
                ):
                    x[input_key] = self.sort_var_by_phi(
                        x[input_key], self.get_unsort_idx(sort_indices[sort_key])
                    )
            # Unmerge the updated features back into separate input types for intermediate tasks
            for input_name in input_names:
                x[input_name + "_embed"] = x["key_embed"][..., x[f"key_is_{input_name}"], :]

        return x, outputs

    def add_positional_encodings(self, x: dict):
        if self.query_posenc is not None:
            x["query_embed"] = x["query_embed"] + x["query_posenc"]
        if self.key_posenc is not None:
            x["key_embed"] = x["key_embed"] + x["key_posenc"]
        return x["query_embed"], x["key_embed"]

    def generate_positional_encodings(self, x: dict):
        query_posenc = None
        key_posenc = None
        if self.query_posenc is not None:
            x["query_phi"] = 2 * torch.pi * (torch.arange(self.num_queries, device=x["query_embed"].device) / self.num_queries - 0.5)
            query_posenc = self.query_posenc(x)
        if self.key_posenc is not None:
            key_posenc = self.key_posenc(x)
        if (self.query_posenc is not None) and (self.key_posenc is not None) and (self.posenc_analysis):
            self.posenc_analysis_logging(x, query_posenc, key_posenc)
        return query_posenc, key_posenc

    def attn_mask_logging(self, attn_mask, layer_index):
        if ((attn_mask is not None) and (self.log_step % N_STEPS_LOG_ATTN_MASK == 0)) or (not self.training):
            if not hasattr(self, "attn_masks_to_log"):
                self.attn_masks_to_log = {}
            if layer_index == 0 or layer_index == len(self.decoder_layers) - 1:
                attn_mask_im = attn_mask[0].detach().cpu().clone().int()
                self.attn_masks_to_log[layer_index] = {
                    "mask": attn_mask_im,
                    "step": self.log_step,
                    "layer": layer_index,
                }

    def posenc_analysis_logging(self, x, query_posenc, key_posenc):
        if query_posenc is not None:
            self.last_query_posenc = query_posenc.detach().cpu().numpy()
            self.last_query_phi = x["query_phi"].detach().cpu().numpy()
        if key_posenc is not None:
            key_phi = x["key_phi"].detach().cpu().numpy()
            self.last_key_phi = key_phi
            key_posenc = key_posenc[0].cpu()
            self.last_key_posenc = key_posenc.numpy()
            key_sort_idx = torch.argsort(torch.tensor(key_phi), axis=-1)
            key_posencs_sorted = key_posenc[key_sort_idx[0]]
            self.last_key_posenc_sorted = key_posencs_sorted

    def sort_attn_mask_by_phi(self, attn_mask, key_sort_idx, query_sort_idx):
        if len(key_sort_idx.shape) == 2:
            key_sort_idx = key_sort_idx[0]
        assert len(key_sort_idx.shape) == 1, "Key sort index must be 1D"
        if len(query_sort_idx.shape) == 2:
            query_sort_idx = query_sort_idx[0]
        assert len(query_sort_idx.shape) == 1, "Query sort index must be 1D"

        if attn_mask is not None:
            attn_mask = attn_mask.index_select(2, key_sort_idx.to(attn_mask.device))
            attn_mask = attn_mask.index_select(1, query_sort_idx.to(attn_mask.device))
        return attn_mask

    def sort_var_by_phi(self, var, sort_idx):
        if len(sort_idx.shape) == 2:
            sort_idx = sort_idx[0]
        assert len(sort_idx.shape) == 1, "Sort index must be 1D"

        if var is not None:
            if len(var.shape) == 2:
                var_sorted = var[0][sort_idx]
                var_sorted = var_sorted.unsqueeze(0)  # Preserve batch dimension
            elif len(var.shape) == 1:
                var_sorted = var[sort_idx]
            elif len(var.shape) == 3:
                # For 3D tensors, sort along the middle dimension (dim=1)
                var_sorted = var.index_select(1, sort_idx.to(var.device))
            else:
                raise ValueError(f"Variable {var} has invalid shape: {var.shape}")
        else:
            var_sorted = None
        return var_sorted

    def get_sort_indices(self, x: dict[str, Tensor]) -> dict[str, Tensor]:
        sort_indices = {}
        sort_indices["key"] = self.get_sort_idx(x.get("key_phi"))
        sort_indices["query"] = self.get_sort_idx(x.get("query_phi"))
        return sort_indices

    def get_sort_idx(self, phi: Tensor) -> Tensor:
        if len(phi.shape) == 2:
            phi = phi[0]
        assert len(phi.shape) == 1, "Phi must be 1D"
        return torch.argsort(phi)

    def get_unsort_idx(self, sort_idx: Tensor) -> Tensor:
        if len(sort_idx.shape) == 2:
            sort_idx = sort_idx[0]
        assert len(sort_idx.shape) == 1, "Sort index must be 1D"
        return torch.argsort(sort_idx, dim=0)


class MaskFormerDecoderLayer(nn.Module):
    def __init__(
        self,
        dim: int,
        norm: str = "LayerNorm",
        depth: int = 0,
        dense_kwargs: dict | None = None,
        attn_kwargs: dict | None = None,
        mask_attention: bool = True,
        bidirectional_ca: bool = True,
        hybrid_norm: bool = False,
    ) -> None:
        """Initialize a MaskFormer decoder layer.

        Args:
            dim: Embedding dimension.
            norm: Normalization type.
            depth: Layer depth index.
            dense_kwargs: Optional arguments for Dense layers.
            attn_kwargs: Optional arguments for Attention layers.
            mask_attention: If True, enables mask attention.
            bidirectional_ca: If True, enables bidirectional cross-attention.
            hybrid_norm: If True, enables hybrid normalization.
        """
        super().__init__()

        self.mask_attention = mask_attention
        self.bidirectional_ca = bidirectional_ca

        # handle hybridnorm
        qkv_norm = hybrid_norm
        if depth == 0:
            hybrid_norm = False
        attn_norm = norm if not hybrid_norm else None
        dense_post_norm = not hybrid_norm

        attn_kwargs = attn_kwargs or {}
        dense_kwargs = dense_kwargs or {}

        residual = partial(Residual, dim=dim, norm=norm)
        self.q_ca = residual(Attention(dim, qkv_norm=qkv_norm, **attn_kwargs), norm=attn_norm)
        self.q_sa = residual(Attention(dim, qkv_norm=qkv_norm, **attn_kwargs), norm=attn_norm)
        self.q_dense = residual(Dense(dim, **dense_kwargs), norm=norm, post_norm=dense_post_norm)

        if self.bidirectional_ca:
            self.kv_ca = residual(Attention(dim, qkv_norm=qkv_norm, **attn_kwargs), norm=attn_norm)
            self.kv_dense = residual(Dense(dim, **dense_kwargs), norm=norm, post_norm=dense_post_norm)

    def forward(self, q: Tensor, kv: Tensor, attn_mask: Tensor | None = None, q_mask: Tensor | None = None, kv_mask: Tensor | None = None) -> Tensor:
        """Forward pass for the decoder layer.

        Args:
            q: Query embeddings.
            kv: Key/value embeddings.
            attn_mask: Optional attention mask.
            q_mask: Optional query mask.
            kv_mask: Optional key/value mask.

        Returns:
            Tuple of updated query and key/value embeddings.
        """
        if self.mask_attention:
            assert attn_mask is not None, "attn_mask must be provided for mask attention"
            attn_mask = attn_mask.detach()
            # True values indicate a slot will be included in the attention computation, while False will be ignored.
            # If the attn mask is completely invalid for a given query, allow it to attend everywhere
            attn_mask = torch.where(torch.all(~attn_mask, dim=-1, keepdim=True), True, attn_mask)
        else:
            attn_mask = None

        # Update query/object embeddings with the key/hit embeddings
        q = self.q_ca(q, kv=kv, attn_mask=attn_mask, q_mask=q_mask, kv_mask=kv_mask)
        q = self.q_sa(q, q_mask=q_mask)
        q = self.q_dense(q)

        # Update key/hit embeddings with the query/object embeddings
        if self.bidirectional_ca:
            if attn_mask is not None:
                # Index from the back so we are batch shape agnostic
                attn_mask = attn_mask.transpose(-2, -1)

            kv = self.kv_ca(kv, kv=q, attn_mask=attn_mask, q_mask=kv_mask, kv_mask=q_mask)
            kv = self.kv_dense(kv)

        return q, kv

    def set_backend(self, attn_type: str) -> None:
        """Set the backend for the attention layers.

        Args:
            attn_type: Attention implementation type to use.
        """
        self.q_ca.fn.set_backend(attn_type)
        self.q_sa.fn.set_backend(attn_type)

        if self.bidirectional_ca:
            self.kv_ca.fn.set_backend(attn_type)<|MERGE_RESOLUTION|>--- conflicted
+++ resolved
@@ -32,32 +32,6 @@
         sort_by_phi: bool = False,
     ):
         """MaskFormer decoder that handles multiple decoder layers and task integration.
-
-<<<<<<< HEAD
-        Parameters
-        ----------
-        num_queries : int
-            The number of object-level queries.
-        decoder_layer_config : dict
-            Configuration dictionary used to initialize each MaskFormerDecoderLayer.
-        num_decoder_layers : int
-            The number of decoder layers to stack.
-        mask_attention : bool, optional
-            If True, attention masks will be used to control which input objects are attended to.
-        use_query_masks : bool, optional
-            If True, predicted query masks will be used to control which queries are valid.
-            May be useful when providing initial queries as inputs.
-        log_attn_mask : bool, optional
-            If True, log attention masks for debugging.
-        key_posenc : nn.Module | None, optional
-            The positional encoding module for the key embeddings.
-        query_posenc : nn.Module | None, optional
-            The positional encoding module for the query embeddings.
-        preserve_posenc : bool, optional
-            If True, the positional encodings will be preserved.
-        posenc_analysis : bool, optional
-            If True, the positional encoding analysis will be performed.
-=======
         Args:
             num_queries: The number of object-level queries.
             decoder_layer_config: Configuration dictionary used to initialize each MaskFormerDecoderLayer.
@@ -67,7 +41,6 @@
             log_attn_mask: If True, log attention masks for debugging.
             query_posenc: Optional module for query positional encoding.
             preserve_posenc: If True, preserves positional encoding in embeddings.
->>>>>>> 8e60d401
         """
         super().__init__()
 
