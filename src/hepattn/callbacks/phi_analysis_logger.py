--- conflicted
+++ resolved
@@ -121,9 +121,19 @@
         diff_regressed_query = None
 
         if self.regressed_phi:
-            regressed_phi = getattr(model, "last_regressed_phi", None)
-            reg_phi_sel = regressed_phi[queries_to_process]
-            diff_regressed_meanhit = cyclic_diff_vec(reg_phi_sel, mean_phi)
+            # Get the unpermuted regressed phi and the permutation indices
+            regressed_phi = getattr(model, "last_regressed_phi", None)  # [num_queries]
+            pred_idxs = getattr(model, "last_pred_idxs", None)                # [batch, num_queries]
+            if regressed_phi is not None and pred_idxs is not None:
+                # If you want the first batch element:
+                permuted_regressed_phi = regressed_phi[pred_idxs[0]]
+                # To get the value for original query i after permutation:
+                # permuted_regressed_phi[inverse_pred_idxs[i]] == regressed_phi[i]
+                # To get the permuted regressed phi values for the original queries_to_process:
+                inverse_pred_idxs = np.argsort(pred_idxs[0])
+                reg_phi_sel = permuted_regressed_phi[inverse_pred_idxs[queries_to_process]]
+                # Now reg_phi_sel matches the original queries_to_process
+                diff_regressed_meanhit = cyclic_diff_vec(reg_phi_sel, mean_phi)
         if self.queryPE:
             query_phi = getattr(model, "last_query_phi", None)
             query_phi_np = query_phi.cpu().numpy() if hasattr(query_phi, 'cpu') else query_phi
@@ -146,7 +156,6 @@
                 log_data[f"{prefix}/query{q}_query_phi_layer{layer}"] = float(query_phi_sel[i])
                 log_data[f"{prefix}/query{q}_query_minus_meanhit_phi_layer{layer}"] = float(diff_meanhit_query[i])
                 if self.regressed_phi:
-<<<<<<< HEAD
                     log_data[f"{prefix}/query{q}_query_minus_regressed_phi_layer{layer}"] = float(diff_regressed_query[i])
             if logger is not None and hasattr(logger, 'experiment'):
                 logger.experiment.log_metrics(log_data, step=step)
@@ -174,66 +183,6 @@
                         values=std_phi,
                         name=f"std_hit_phi_hist_layer{layer}_step{step}",
                         step=step
-=======
-                    # Get the unpermuted regressed phi and the permutation indices
-                    regressed_phi = getattr(model, "last_regressed_phi", None)  # [num_queries]
-                    pred_idxs = getattr(model, "last_pred_idxs", None)                # [batch, num_queries]
-
-                    if regressed_phi is not None and pred_idxs is not None:
-                        # If you want the first batch element:
-                        permuted_regressed_phi = regressed_phi[pred_idxs[0]]
-                        # To get the value for original query i after permutation:
-                        # permuted_regressed_phi[inverse_pred_idxs[i]] == regressed_phi[i]
-
-                        # To get the permuted regressed phi values for the original queries_to_process:
-                        inverse_pred_idxs = np.argsort(pred_idxs[0])
-                        reg_phi_sel = permuted_regressed_phi[inverse_pred_idxs[queries_to_process]]
-                        # Now reg_phi_sel matches the original queries_to_process
-                        diff_regressed_meanhit = cyclic_diff_vec(reg_phi_sel, mean_phi)
-                if self.queryPE:
-                    query_phi = getattr(model, "last_query_phi", None)
-                    query_phi_np = query_phi.cpu().numpy() if hasattr(query_phi, 'cpu') else query_phi
-                    query_phi_sel = query_phi_np[queries_to_process]
-                    diff_meanhit_query = cyclic_diff_vec(mean_phi, query_phi_sel)
-                if self.regressed_phi and self.queryPE:
-                    diff_regressed_query = cyclic_diff_vec(reg_phi_sel, query_phi_sel)
-
-                # Per-query logging/plotting for first N queries
-                logger = getattr(pl_module, 'logger', None)
-                for i, q in enumerate(queries_to_process[:self.max_queries_to_log]):
-                    log_data = {
-                        f"val/query{q}_mean_hit_phi_layer{layer}": float(mean_phi[i]),
-                        f"val/query{q}_std_hit_phi_layer{layer}": float(std_phi[i]),
-                    }
-                    if self.regressed_phi:
-                        log_data[f"val/query{q}_regressed_phi_layer{layer}"] = float(reg_phi_sel[i])
-                        log_data[f"val/query{q}_mean_minus_regressed_phi_layer{layer}"] = float(diff_regressed_meanhit[i])
-                    if self.queryPE:
-                        log_data[f"val/query{q}_query_phi_layer{layer}"] = float(query_phi_sel[i])
-                        log_data[f"val/query{q}_query_minus_meanhit_phi_layer{layer}"] = float(diff_meanhit_query[i])
-                        if self.regressed_phi:
-                            log_data[f"val/query{q}_query_minus_regressed_phi_layer{layer}"] = float(diff_regressed_query[i])
-                    if logger is not None and hasattr(logger, 'experiment'):
-                        logger.experiment.log_metrics(log_data, step=step)
-                    else:
-                        print(f"[PhiAnalysisLogger] Step {step} Layer {layer} Query {q} - {log_data}")
-
-                    # Plot phi histogram for this query
-                    phi_hits = selected_phi[i][~np.isnan(selected_phi[i])]
-                    self._create_phi_histogram(phi_hits, q, layer, step, logger)
-
-                # Distribution histograms and averages
-                if len(std_phi) > 0:
-                    avg_std = np.mean(std_phi)
-                    if logger is not None and hasattr(logger, 'experiment'):
-                        logger.experiment.log_metric(f"val/avg_std_hit_phi_layer{layer}", float(avg_std), step=step)
-                    else:
-                        print(f"[PhiAnalysisLogger] Step {step} Layer {layer} - Average std of hit phi: {avg_std}")
-                    self._create_distribution_histogram(
-                        std_phi, 'Standard Deviation of Hit Phi Values per Query',
-                        'Standard Deviation of Phi Values', 'Number of Queries',
-                        '#2E86AB', '#1B4965', 'std_hit_phi_hist', layer, step, logger
->>>>>>> b2c8a4c7
                     )
 
             if self.regressed_phi and diff_regressed_meanhit is not None and len(diff_regressed_meanhit) > 0:
