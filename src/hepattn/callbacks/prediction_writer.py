--- conflicted
+++ resolved
@@ -2,9 +2,10 @@
 
 import h5py
 from lightning import Callback, LightningModule, Trainer
+from torch import Tensor
 
 from hepattn.utils.tensor_utils import tensor_to_numpy
-from torch import Tensor
+
 
 class PredictionWriter(Callback):
     def __init__(
@@ -45,22 +46,17 @@
         out_dir = Path(self.trainer.ckpt_path).parent
         out_basename = str(Path(self.trainer.ckpt_path).stem)
         # split = Path(self.dataset.dirpath).name
-        split= ""
+        split = ""
         return Path(out_dir / f"{out_basename}_{split}_eval.h5")
 
     def on_test_batch_end(self, trainer, pl_module, test_step_outputs, batch, batch_idx):
         inputs, targets = batch
         outputs, preds, losses = test_step_outputs
 
-<<<<<<< HEAD
-        # Get all of the sample IDs in the batch, this is what will be used to retrieve the samples
-        sample_ids = targets["event_number"]
-=======
         # handle batched case
-        if "sample_id" in targets:
+        if "sample_id" in targets or "event_number" in targets:  # TODO: standardise
             # Get all of the sample IDs in the batch, this is what will be used to retrieve the samples
-            sample_ids = targets["sample_id"]
->>>>>>> b79cd822
+            sample_ids = targets["sample_id"] if "sample_id" in targets else targets["event_number"]  # TODO: standardise
 
             # Iterate through all of the samples in the batch
             for idx, sample_id in enumerate(sample_ids):
