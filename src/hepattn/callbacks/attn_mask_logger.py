--- conflicted
+++ resolved
@@ -6,20 +6,8 @@
     def _log_attention_mask(self, pl_module, mask, step, layer, prefix="local_ca_mask"):
         """Helper method to create and log attention mask figures."""
         fig, ax = plt.subplots(constrained_layout=True, dpi=300)
-<<<<<<< HEAD
-        attn_mask = getattr(model, '_last_attn_mask', None)
-        if attn_mask is None:
-            return
-
-        cmap = ListedColormap(['#002b7f', '#ffff33'])  # blue for 0, yellow for 1
-        im = ax.imshow(attn_mask.numpy().astype(int), aspect="auto", cmap=cmap, vmin=0, vmax=1, interpolation='nearest')
-            
-        # im = ax.imshow(attn_mask.numpy(), aspect="auto", cmap='RdYlBu_r', vmin=0, vmax=1)
-        
-=======
         cmap = ListedColormap(['#002b7f', '#ffff33'])  # blue for 0, yellow for 1
         im = ax.imshow(mask.numpy().astype(int), aspect="auto", cmap=cmap, vmin=0, vmax=1, interpolation='nearest')
->>>>>>> 012071fd
         # Add colorbar with clear labels
         cbar = plt.colorbar(im, ax=ax, ticks=[0, 1])
         cbar.set_label('Attention Mask', rotation=270, labelpad=15)
