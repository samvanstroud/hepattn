<<<<<<< HEAD
name: clic_v2_isambard
=======
name: clic_v2
>>>>>>> e5c5cc84
seed_everything: 42

data:
  inputs:
    hit:
      - "x"
      - "y"
      - "z"
      - "r"
      - "s"
      - "theta"
      - "phi"

  targets:
    particle:
      - e
      - pt
      - eta
      - sinphi
      - cosphi

  num_objects: &num_particles 150

  train_path: /projects/u5ar/data/clic/train_clic_fix.root
  valid_path: /projects/u5ar/data/clic/val_clic_fix.root
  test_path: /projects/u5ar/data/clic/test_clic_fix.root

  num_workers: 8
  num_train: -1
  num_test: -1
  num_val: 5000

  batch_size: 128
  incidence_cutval: 0.01

  scale_dict_path: &scale_dict_path configs/clic_var_transform.yaml

trainer:
  max_epochs: 50
  accelerator: gpu
  devices: 2
  precision: bf16-mixed
  gradient_clip_val: 0.1
  log_every_n_steps: 50
  default_root_dir: logs
  enable_progress_bar: True

  logger:
    class_path: lightning.pytorch.loggers.CometLogger
    init_args:
      project_name: hepattn-clic

  callbacks:
    - class_path: hepattn.callbacks.Compile
    - class_path: hepattn.callbacks.InferenceTimer
    - class_path: hepattn.callbacks.SaveConfig
    - class_path: hepattn.callbacks.Checkpoint
      init_args:
        monitor: val/loss
        save_last: true
        # every_n_train_steps: 1000
    - class_path: hepattn.experiments.clic.PflowPredictionWriter
      # init_args:
      #   write_inputs: true
      #   write_outputs: true
      #   write_preds: true
      #   write_targets: true
      #   write_losses: false
    - class_path: lightning.pytorch.callbacks.ModelSummary
    - class_path: lightning.pytorch.callbacks.LearningRateMonitor
    - class_path: lightning.pytorch.callbacks.TQDMProgressBar
      init_args:
        refresh_rate: 50

model:
  optimizer: Lion

  lrs_config:
    initial: 1e-5
    max: 4e-5
    end: 1e-6
    pct_start: 0.05
    weight_decay: 0.001
    skip_scheduler: false

  mtl: false

  model:
    class_path: hepattn.models.MaskFormer
    init_args:
      dim: &dim 256
      raw_variables:
        - "node_e"
        - "node_pt"
        - "node_eta"
        - "node_sinphi"
        - "node_cosphi"
        - "node_is_track"

      input_nets:
        class_path: torch.nn.ModuleList
        init_args:
          modules:
            - class_path: hepattn.models.InputNet
              init_args:
                input_name: node
                fields:
                  - features
                net:
                  class_path: hepattn.models.Dense
                  init_args:
                    input_size: 27
                    output_size: *dim
                posenc:
                  class_path: hepattn.models.posenc.FourierPositionEncoder
                  init_args:
                    input_name: node
                    dim: *dim
                    fields: [eta, phi]
                    scale: 0.1

      encoder:
        class_path: hepattn.models.Encoder
        init_args:
          num_layers: 6
          dim: *dim
          attn_type: flash-varlen
          hybrid_norm: true
          value_residual: true
          num_register_tokens: 8
          attn_kwargs:
            num_heads: 16

      decoder:
        num_decoder_layers: 4
        num_queries: *num_particles
        mask_attention: true
        use_query_masks: false
        decoder_layer_config:
          dim: *dim
          hybrid_norm: true
          attn_kwargs:
            num_heads: 16

      matcher:
        class_path: hepattn.models.matcher.Matcher
        init_args:
          default_solver: scipy
          adaptive_solver: false
          parallel_solver: true

      tasks:
        class_path: torch.nn.ModuleList
        init_args:
          modules:
            - class_path: hepattn.models.task.ObjectClassificationTask
              init_args:
                name: classification
                input_object: query
                output_object: pflow
                target_object: particle
                num_classes: 5
                losses:
                  object_ce: 2
                costs:
                  object_ce: 2
                net:
                  class_path: hepattn.models.Dense
                  init_args:
                    input_size: *dim
                    activation: torch.nn.SiLU
                    output_size: 6
                    hidden_layers: [256, 128, 32]
                null_weight: 0.5
                loss_class_weights: [1.0, 3.0, 8.0, 1.5, 1.0]
                mask_queries: false
                has_intermediate_loss: true

            - class_path: hepattn.models.task.ObjectHitMaskTask
              init_args:
                name: mask
                input_hit: node
                input_object: query
                output_object: pflow
                target_object: particle
                pred_threshold: 0.1
                logit_scale: 4
                losses:
                  mask_bce: 5.0
                  mask_dice: 1.0
                  mask_focal: 2.0
                costs:
                  # mask_bce: 5.0
                  mask_dice: 1.0
                  # mask_focal: 2.0
                dim: *dim
                null_weight: 1.0
                has_intermediate_loss: true

            - class_path: hepattn.models.task.IncidenceRegressionTask
              init_args:
                name: incidence
                input_hit: node
                input_object: query
                output_object: pflow
                target_object: particle
                losses:
                  kl_div: 1.0
                costs:
                  kl_div: 1.0
                net:
                  class_path: hepattn.models.Dense
                  init_args:
                    input_size: *dim
                    activation: torch.nn.SiLU
                    output_size: *dim
                    hidden_layers: [*dim, *dim]
                node_net:
                  class_path: hepattn.models.Dense
                  init_args:
                    input_size: *dim
                    output_size: *dim
                    hidden_layers: [*dim]
                has_intermediate_loss: false

            - class_path: hepattn.models.task.IncidenceBasedRegressionTask
              init_args:
                name: regression
                fields: ["e", "pt", "eta", "sinphi", "cosphi"]
                input_hit: node
                input_object: query
                output_object: pflow
                target_object: particle
                loss_weight: 2.0
                cost_weight: 2.0
                use_incidence: true
                use_nodes: true
                split_charge_neutral_loss: false
                scale_dict_path: *scale_dict_path
                net:
                  class_path: hepattn.models.Dense
                  init_args:
                    input_size: 518
                    activation: torch.nn.SiLU
                    output_size: 5
                    hidden_layers: [128, 128, 64, 32]
                has_intermediate_loss: false<|MERGE_RESOLUTION|>--- conflicted
+++ resolved
@@ -1,8 +1,4 @@
-<<<<<<< HEAD
 name: clic_v2_isambard
-=======
-name: clic_v2
->>>>>>> e5c5cc84
 seed_everything: 42
 
 data:
