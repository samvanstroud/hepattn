--- conflicted
+++ resolved
@@ -1,8 +1,4 @@
-<<<<<<< HEAD
-name: clic_v0
-=======
 name: CLIC_Pflow_FullDiceFocFix_only_dice_cost
->>>>>>> 351ecaf0
 seed_everything: 42
 
 data:
@@ -42,13 +38,7 @@
   scale_dict_path: &scale_dict_path /share/gpu1/syw24/hepattn/src/hepattn/experiments/clic/configs/clic_var_transform.yaml
 
 trainer:
-<<<<<<< HEAD
   max_epochs: 10
-=======
-  gradient_clip_val: 0.1
-  max_epochs: 10
-  strategy: ddp
->>>>>>> 351ecaf0
   accelerator: gpu
   devices: 1
   precision: bf16-mixed
