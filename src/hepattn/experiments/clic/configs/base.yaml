<<<<<<< HEAD
name: clic_v3_morereg_l1
=======
name: clic_v6
>>>>>>> fb903901
seed_everything: 42

data:
  inputs:
    hit:
      - "x"
      - "y"
      - "z"
      - "r"
      - "s"
      - "theta"
      - "phi"

  targets:
    particle:
      - e
      - pt
      - eta
      - sinphi
      - cosphi

  num_objects: &num_particles 150

  train_path: /projects/u5ar/data/clic/train_clic_fix.root
  valid_path: /projects/u5ar/data/clic/val_clic_fix.root
  test_path: /projects/u5ar/data/clic/test_clic_common_infer.root

  num_workers: 16
  num_train: -1
  num_test: -1
  num_val: 5000

  batch_size: 512
  incidence_cutval: 0.01

  scale_dict_path: &scale_dict_path configs/clic_var_transform.yaml

trainer:
  max_epochs: 200
  accelerator: gpu
  devices: 2
  precision: bf16-mixed
  gradient_clip_val: 0.1
  log_every_n_steps: 50
  default_root_dir: logs
  enable_progress_bar: True

  logger:
    class_path: lightning.pytorch.loggers.CometLogger
    init_args:
      project_name: hepattn-clic

  callbacks:
    - class_path: hepattn.callbacks.Compile
    - class_path: hepattn.callbacks.InferenceTimer
    - class_path: hepattn.callbacks.SaveConfig
    - class_path: hepattn.callbacks.Checkpoint
      init_args:
        monitor: val/loss
        save_last: true
        # every_n_train_steps: 1000
    - class_path: hepattn.experiments.clic.PflowPredictionWriter
      # init_args:
      #   write_inputs: true
      #   write_outputs: true
      #   write_preds: true
      #   write_targets: true
      #   write_losses: false
    - class_path: lightning.pytorch.callbacks.ModelSummary
    - class_path: lightning.pytorch.callbacks.LearningRateMonitor
    - class_path: lightning.pytorch.callbacks.TQDMProgressBar
      init_args:
        refresh_rate: 50

model:
  optimizer: Lion

  lrs_config:
<<<<<<< HEAD
    initial: 1e-5
    max: 1e-4
=======
    initial: 1e-6
    max: 8e-5
>>>>>>> fb903901
    end: 1e-6
    pct_start: 0.05
    weight_decay: 1e-4
    skip_scheduler: false

  mtl: false

  model:
    class_path: hepattn.models.MaskFormer
    init_args:
      dim: &dim 256
      raw_variables:
        - "node_e"
        - "node_pt"
        - "node_eta"
        - "node_sinphi"
        - "node_cosphi"
        - "node_is_track"

      input_nets:
        class_path: torch.nn.ModuleList
        init_args:
          modules:
            - class_path: hepattn.models.InputNet
              init_args:
                input_name: node
                fields:
                  - features
                net:
                  class_path: hepattn.models.Dense
                  init_args:
                    input_size: 27
                    output_size: *dim
                posenc:
                  class_path: hepattn.models.posenc.FourierPositionEncoder
                  init_args:
                    input_name: node
                    dim: *dim
                    fields: [eta, phi]
                    scale: 0.1

      encoder:
        class_path: hepattn.models.Encoder
        init_args:
          num_layers: 6
          dim: *dim
          attn_type: flash-varlen
          hybrid_norm: true
          value_residual: true
          num_register_tokens: 8
          attn_kwargs:
            num_heads: 16

      decoder:
        num_decoder_layers: 4
        num_queries: *num_particles
        mask_attention: true
        use_query_masks: false
        decoder_layer_config:
          dim: *dim
          hybrid_norm: true
          attn_kwargs:
            num_heads: 16

      matcher:
        class_path: hepattn.models.matcher.Matcher
        init_args:
          default_solver: scipy
          adaptive_solver: false
          parallel_solver: true
          n_jobs: 16

      tasks:
        class_path: torch.nn.ModuleList
        init_args:
          modules:
            - class_path: hepattn.models.task.ObjectClassificationTask
              init_args:
                name: classification
                input_object: query
                output_object: pflow
                target_object: particle
                num_classes: 5
                losses:
                  object_ce: 2
                costs:
                  object_ce: 2
                net:
                  class_path: hepattn.models.Dense
                  init_args:
                    input_size: *dim
                    activation: torch.nn.SiLU
                    output_size: 6
                    hidden_layers: [256, 128, 32]
                null_weight: 0.5
                loss_class_weights: [1.0, 3.0, 8.0, 1.5, 1.0]
                mask_queries: false
                has_intermediate_loss: true

            - class_path: hepattn.models.task.ObjectHitMaskTask
              init_args:
                name: mask
                input_hit: node
                input_object: query
                output_object: pflow
                target_object: particle
                pred_threshold: 0.1
                logit_scale: 4
                losses:
                  mask_bce: 5.0
                  mask_dice: 1.0
                costs:
                  # mask_bce: 5.0
                  mask_dice: 1.0
                dim: *dim
                null_weight: 1.0
                has_intermediate_loss: true

            - class_path: hepattn.models.task.IncidenceRegressionTask
              init_args:
                name: incidence
                input_hit: node
                input_object: query
                output_object: pflow
                target_object: particle
                losses:
                  kl_div: 1.0
                costs:
                  kl_div: 1.0
                net:
                  class_path: hepattn.models.Dense
                  init_args:
                    input_size: *dim
                    activation: torch.nn.SiLU
                    output_size: *dim
                    hidden_layers: [*dim, *dim]
                node_net:
                  class_path: hepattn.models.Dense
                  init_args:
                    input_size: *dim
                    output_size: *dim
                    hidden_layers: [*dim]
                has_intermediate_loss: false

            - class_path: hepattn.models.task.IncidenceBasedRegressionTask
              init_args:
                name: regression
                fields: ["e", "pt", "eta", "sinphi", "cosphi"]
                input_hit: node
                input_object: query
                output_object: pflow
                target_object: particle
                loss: l1
                loss_weight: 10.0
                cost_weight: 10.0
                use_incidence: true
                use_nodes: true
                cost: new
                mode: scale
                scale_dict_path: *scale_dict_path
                net:
                  class_path: hepattn.models.Dense
                  init_args:
                    input_size: 518
                    activation: torch.nn.SiLU
                    output_size: 5
                    hidden_layers: [512, 256, 128, 64, 32]
                has_intermediate_loss: false<|MERGE_RESOLUTION|>--- conflicted
+++ resolved
@@ -1,8 +1,4 @@
-<<<<<<< HEAD
-name: clic_v3_morereg_l1
-=======
 name: clic_v6
->>>>>>> fb903901
 seed_everything: 42
 
 data:
@@ -81,13 +77,8 @@
   optimizer: Lion
 
   lrs_config:
-<<<<<<< HEAD
-    initial: 1e-5
-    max: 1e-4
-=======
     initial: 1e-6
     max: 8e-5
->>>>>>> fb903901
     end: 1e-6
     pct_start: 0.05
     weight_decay: 1e-4
