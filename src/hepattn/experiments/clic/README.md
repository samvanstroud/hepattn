--- conflicted
+++ resolved
@@ -37,11 +37,7 @@
 
 At UCL, files are available on `plus1` under `/unix/atlastracking/svanstroud/dmitrii_clic`, and also on `hypatia` under `/share/gpu1/syw24/dmitrii_clic`.
 
-<<<<<<< HEAD
-On Isambard, you can ue
-=======
 On Isambard, you can use
->>>>>>> 124c6e4a
 
 ```
 train_path: /projects/u5ar/data/clic/train_clic_fix.root
