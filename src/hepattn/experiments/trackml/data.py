--- conflicted
+++ resolved
@@ -45,12 +45,9 @@
 
         if num_events < 0:
             num_events = num_events_available
-<<<<<<< HEAD
-=======
 
         if num_events == 0:
             raise ValueError("num_events must be greater than 0")
->>>>>>> 3f54b47b
 
         # Metadata
         self.dirpath = Path(dirpath)
