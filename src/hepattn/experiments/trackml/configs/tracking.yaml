--- conflicted
+++ resolved
@@ -213,16 +213,7 @@
                 losses:
                   object_bce: 0.1
                 costs:
-<<<<<<< HEAD
-                  object_bce: 1.0
-                net:
-                  class_path: hepattn.models.Dense
-                  init_args:
-                    input_size: *dim
-                    output_size: 1
-=======
                   object_bce: 0.1
->>>>>>> b3514f4a
                 null_weight: 1.0
             - class_path: hepattn.models.task.ObjectHitMaskTask
               init_args:
