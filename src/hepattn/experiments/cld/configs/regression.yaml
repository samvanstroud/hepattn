name: CLD_10_96_TF_charged_10MeV_F16_regr

model:
  model:
    init_args:
      tasks:
        class_path: torch.nn.ModuleList
        init_args:
          modules:
            - class_path: hepattn.models.task.ObjectValidTask
              init_args:
                name: flow_valid
                input_object: query
                output_object: flow
                target_object: particle
                losses:
                  object_bce: 0.1
                costs:
<<<<<<< HEAD
                  object_ce: 10.0
                dim: &dim 256
=======
                  object_bce: 10.0
                dim: *dim
>>>>>>> 4d1f84b5
                null_weight: 1.0
                mask_queries: false

            - class_path: hepattn.models.task.ObjectHitMaskTask
              init_args:
                name: flow_vtxd_assignment
                input_hit: vtxd
                input_object: query
                output_object: flow
                target_object: particle
                losses:
                  mask_bce: 10.0
                  #mask_dice: 2.0
                  #mask_focal: 100.0
                costs:
                  mask_bce: 10.0
                  #mask_dice: 2.0
                  #mask_focal: 50.0
                dim: *dim
                null_weight: 1.0

            - class_path: hepattn.models.task.ObjectHitMaskTask
              init_args:
                name: flow_trkr_assignment
                input_hit: trkr
                input_object: query
                output_object: flow
                target_object: particle
                losses:
                  mask_bce: 10.0
                  #mask_dice: 2.0
                  #mask_focal: 100.0
                costs:
                  mask_bce: 10.0
                  #mask_dice: 2.0
                  #mask_focal: 50.0
                dim: *dim
                null_weight: 1.0

            - class_path: hepattn.models.task.ObjectHitMaskTask
              init_args:
                name: flow_ecal_assignment
                input_hit: ecal
                input_object: query
                output_object: flow
                target_object: particle
                losses:
                  mask_bce: 0.1
                  #mask_dice: 2.0
                  #mask_focal: 10.0
                costs:
                  mask_bce: 0.1
                  #mask_dice: 2.0
                  #mask_focal: 50.0
                dim: *dim
                null_weight: 1.0

            - class_path: hepattn.models.task.ObjectHitMaskTask
              init_args:
                name: flow_hcal_assignment
                input_hit: hcal
                input_object: query
                output_object: flow
                target_object: particle
                losses:
                  mask_bce: 0.5
                  #mask_dice: 2.0
                  # mask_focal: 50.0
                costs:
                  mask_bce: 0.5
                  #mask_dice: 2.0
                  #mask_focal: 50.0
                dim: *dim
                null_weight: 1.0

            - class_path: hepattn.models.task.ObjectRegressionTask
              init_args:
                name: flow_regression
                input_object: query
                output_object: flow
                target_object: particle
                dim: *dim
                loss_weight: 1.0
                cost_weight: 1.0
                fields:
                  - mom.rinv
                  - mom.theta
                  - mom.phi
                  - vtx.x
                  - vtx.y
                  - vtx.z

            - class_path: hepattn.models.task.ObjectHitRegressionTask
              init_args:
                name: flow_vtxd_regression
                input_hit: vtxd
                input_object: query
                output_object: flow_vtxd
                target_object: particle_vtxd
                dim: *dim
                loss_weight: 0.01
                cost_weight: 0.01
                fields:
                  - mom.rinv
                  - mom.theta
                  - mom.phi

            - class_path: hepattn.models.task.ObjectHitRegressionTask
              init_args:
                name: flow_trkr_regression
                input_hit: trkr
                input_object: query
                output_object: flow_trkr
                target_object: particle_trkr
                dim: *dim
                loss_weight: 0.01
                cost_weight: 0.01
                fields:
                  - mom.rinv
                  - mom.theta
                  - mom.phi<|MERGE_RESOLUTION|>--- conflicted
+++ resolved
@@ -16,13 +16,8 @@
                 losses:
                   object_bce: 0.1
                 costs:
-<<<<<<< HEAD
-                  object_ce: 10.0
-                dim: &dim 256
-=======
                   object_bce: 10.0
                 dim: *dim
->>>>>>> 4d1f84b5
                 null_weight: 1.0
                 mask_queries: false
 
