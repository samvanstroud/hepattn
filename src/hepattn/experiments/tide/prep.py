--- conflicted
+++ resolved
@@ -318,21 +318,12 @@
                 sudo_pix_field = build_track_hit_field(
                     data["pseudotracks_barcode"][roi_idx], data["pixel_sihit_barcodes"][roi_idx], data[f"pixel_{field_name}"][roi_idx]
                 )
-<<<<<<< HEAD
-                
-=======
-
->>>>>>> e94f02a7
                 # Use the valid mask indices to prevent field values equal to zero from being marked as empty/sparse
                 sudo_pix_field_csr = csr_matrix(
                     (sudo_pix_field[sudo_idx, pix_idx], (sudo_idx, pix_idx)),
                     shape=sudo_pix_valid.shape,
                     dtype=np.float32,
-<<<<<<< HEAD
-                    )
-=======
                 )
->>>>>>> e94f02a7
 
                 roi_data[f"sudo_pix_{field_alias}_data"] = sudo_pix_field_csr.data
 
